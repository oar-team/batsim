--- conflicted
+++ resolved
@@ -93,14 +93,9 @@
       - exec_in: apt install -y -t testing python-pip valgrind python-pandas
       - exec_in: pip2 install sortedcontainers redis
       - exec_in: |
-<<<<<<< HEAD
           cd $${simctn_dir}
-          git clone https://github.com/mickours/execo.git
-=======
-          cd $$simctn_dir
           # fork kept as long as the cwd commit is not merged upstream
           git clone https://github.com/mpoquet/execo.git
->>>>>>> 0e0be6f2
           cd execo
           git checkout $${execo_commit}
           pip install -e .
