--- conflicted
+++ resolved
@@ -329,7 +329,6 @@
 add_test(fewer_resources
          ${CMAKE_SOURCE_DIR}/tools/experiments/execute_instances.py
          ${CMAKE_SOURCE_DIR}/test/test_fewer_resources.yaml
-<<<<<<< HEAD
          -bod /tmp/batsim_tests/fewer_resources
          -bwd ${CMAKE_SOURCE_DIR})
 
@@ -337,13 +336,10 @@
          ${CMAKE_SOURCE_DIR}/tools/experiments/execute_instances.py
          ${CMAKE_SOURCE_DIR}/test/test_set_job_metadata.yaml
          -bod /tmp/batsim_tests/set_job_metadata
-=======
-         -bod /tmp/fewer_resources
          -bwd ${CMAKE_SOURCE_DIR})
 
 add_test(send_recv
          ${CMAKE_SOURCE_DIR}/tools/experiments/execute_instances.py
          ${CMAKE_SOURCE_DIR}/test/test_send_recv.yaml
          -bod /tmp/send_recv
->>>>>>> 26ac7b49
          -bwd ${CMAKE_SOURCE_DIR})