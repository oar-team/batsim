--- conflicted
+++ resolved
@@ -50,11 +50,7 @@
 include_directories(${SIMGRID_INCLUDE_DIR})
 
 ## Boost dependency
-<<<<<<< HEAD
-find_package(Boost 1.58 REQUIRED COMPONENTS system filesystem)
-=======
-find_package(Boost 1.48 REQUIRED COMPONENTS system filesystem regex locale)
->>>>>>> 5f99e694
+find_package(Boost 1.58 REQUIRED COMPONENTS system filesystem regex locale)
 include_directories(${Boost_INCLUDE_DIR})
 
 ## GMP
@@ -91,16 +87,10 @@
     "src/pugixml-1.7/*.hpp"
     "src/pugixml-1.7/*.cpp")
 
-list(REMOVE_ITEM batsim_SRC ${CMAKE_CURRENT_SOURCE_DIR}/src/batexec.cpp)
-
 # Executables
 add_executable(batsim ${batsim_SRC})
 
 # Libraries to link
-<<<<<<< HEAD
-target_link_libraries(batsim ${HAVE_SIMGRID_LIB} ${Boost_SYSTEM_LIBRARY_DEBUG}
-                      ${Boost_FILESYSTEM_LIBRARY_DEBUG})
-=======
 target_link_libraries(batsim
                       ${HAVE_SIMGRID_LIB}
                       ${GMP_LIBRARIES}
@@ -112,26 +102,11 @@
                       ${REDOX_LIBRARY}
                       ${LIBEV_LIBRARY}
                       ${HIREDIS_LIBRARY})
->>>>>>> 5f99e694
-
-## Batexec
-file(GLOB batexec_SRC
-    "src/*.hpp"
-    "src/*.cpp")
-list(REMOVE_ITEM batexec_SRC ${CMAKE_CURRENT_SOURCE_DIR}/src/batsim.cpp)
-
-# Executables
-add_executable(batexec ${batexec_SRC})
-
-# Libraries to link
-target_link_libraries(batexec ${HAVE_SIMGRID_LIB} ${Boost_SYSTEM_LIBRARY_DEBUG}
-                      ${Boost_FILESYSTEM_LIBRARY_DEBUG})
-
 
 ################
 # Installation #
 ################
-install(PROGRAMS ${CMAKE_CURRENT_BINARY_DIR}/batsim ${CMAKE_CURRENT_BINARY_DIR}/batexec
+install(PROGRAMS ${CMAKE_CURRENT_BINARY_DIR}/batsim
         DESTINATION bin)
 
 # Let's enable warnings if needed
