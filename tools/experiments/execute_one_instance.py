<<<<<<< HEAD
#!/usr/bin/env python
# Should now work with both python2 and python3

import argparse
=======
#!/usr/bin/env python3

import argparse
import asyncio.subprocess
>>>>>>> 57f9358c
from execo import logger, Process, ProcessLifecycleHandler
import math
import os
import random
import re
import shlex
import stat
import sys
import time
import yaml

<<<<<<< HEAD
=======
global_loop = asyncio.get_event_loop()
>>>>>>> 57f9358c

class ArgumentParserError(Exception):
    pass


class ThrowingArgumentParser(argparse.ArgumentParser):

    def error(self, message):
        raise ArgumentParserError(message)


def find_info_from_batsim_command(batsim_command):
    split_command = shlex.split(batsim_command)

    assert(len(split_command) > 1), "Invalid Batsim command: '{}'".format(
                                    batsim_command)

    if 'batsim' not in split_command[0]:
        logger.warning("Batsim does not seem to be executed directly. "
                       "This may cause this script failing at detecting what "
                       "Batsim's socket is.")

        # Let's assume Batsim's command is just prefixed.
        # Let's find the index at which Batsim's command appears
        found_index = -1

        for i in range(1, len(split_command)):
            if 'batsim' in split_command[i]:
                found_index = i
                break

        if found_index == -1:
            logger.warning("Could not find where Batsim command starts in the "
                           "user-given command '{}'.".format(batsim_command))
        else:
            split_command = split_command[found_index:]

    batparser = ThrowingArgumentParser(prog=split_command[0],
                                       description='Batsim command parser',
                                       add_help=False)

    batparser.add_argument("-p", "--platform", type=str)
    batparser.add_argument("-w", "--workload", type=str, nargs='+')
    batparser.add_argument("-W", "--workflow", type=str, nargs='+')
    batparser.add_argument("--WS", "--workflow-start", type=str, nargs='+')

    batparser.add_argument("-e", "--export", type=str, default="out")
    batparser.add_argument("-m", "--master-host", default="master_host")
    batparser.add_argument("-E", "--energy", action='store_true')

    batparser.add_argument("-s", "--socket-endpoint",
                           type=str, default="tcp://localhost:28000")
    batparser.add_argument("--redis-hostname", type=str, default="127.0.0.1")
    batparser.add_argument("--redis-port", type=int, default=6379)
    batparser.add_argument("--redis-prefix", type=str, default='default')

    batparser.add_argument("--enable-sg-process-tracing", action='store_true')
    batparser.add_argument("--disable-schedule-tracing", action='store_true')
    batparser.add_argument(
        "--disable-machine-state-tracing", action='store_true')

    batparser.add_argument("--mmax", type=int, default=0)
    batparser.add_argument("--mmax-workload", action='store_true')

    batparser.add_argument("-v", "--verbosity",
                           type=str, default="information")
    batparser.add_argument("-q", "--quiet", action='store_true')

    batparser.add_argument("--workflow-jobs-limit", type=int, default=0)
    batparser.add_argument(
        "--ignore-beyond-last-workflow", action='store_true')

    batparser.add_argument("--allow-time-sharing", action='store_true')
    batparser.add_argument("--batexec", action='store_true')
    batparser.add_argument("--pfs-host", type=str, default="pfs_host")

    batparser.add_argument("-h", "--help", action='store_true')
    batparser.add_argument("--version", action='store_true')

    try:
        batargs = batparser.parse_args(split_command[1:])
        is_batexec = False
        if batargs.batexec:
            is_batexec = True

        return (batargs.socket_endpoint, is_batexec)
    except ArgumentParserError as e:
        logger.error("Could not retrieve Batsim's socket from Batsim's command "
                     "'{}'. Parsing error: '{}'".format(batsim_command, e))
        sys.exit(-1)


def write_string_into_file(string, filename):
    f = open(filename, 'w')
    f.write(string)
    f.close()


def create_dir_if_not_exists(directory):
    if not os.path.exists(directory):
        os.makedirs(directory)


def delete_file_if_exists(filename):
    if os.path.exists(filename):
        os.remove(filename)


def random_string(length=16):
    assert(length > 0)
    alphanum = "abcdefghijklmnopqrstuvwxyz0123456789"
    s = ''
    for i in range(length):
        s += random.choice(alphanum)
    return s


def make_file_executable(filename):
    st = os.stat(filename)
    os.chmod(filename, st.st_mode | stat.S_IEXEC)


def retrieve_info_from_instance(variables,
                                variables_declaration_order,
                                working_directory,
                                batsim_command):
    filename_ok = False
    while not filename_ok:
        r = random_string()
        script_filename = '{wd}/{rand}_script.sh'.format(wd=working_directory,
                                                         rand=r)
        output_dir_filename = '{wd}/{rand}_out_dir'.format(wd=working_directory,
                                                           rand=r)
        working_dir_filename = '{wd}/{rand}_working_dir'.format(wd=working_directory,
                                                                rand=r)
        command_filename = '{wd}/{rand}_command'.format(wd=working_directory,
                                                        rand=r)
        filename_ok = not os.path.exists(script_filename) and not os.path.exists(
            output_dir_filename) and not os.path.exists(working_dir_filename) and not os.path.exists(command_filename)

    put_variables_in_file(
        variables, variables_declaration_order, script_filename)

    # Let's add some directives to prepare the instance!
    text_to_add = "# Preparation\n"
    text_to_add += 'echo {v} > {f}\n'.format(v="${output_directory}",
                                             f=output_dir_filename)
    text_to_add += 'echo {v} > {f}\n'.format(v="${working_directory}",
                                             f=working_dir_filename)
    text_to_add += "echo {v} > {f}\n".format(v=batsim_command,
                                             f=command_filename)

    # Let's append the directives in the file
    f = open(script_filename, 'a')
    f.write(text_to_add)
    f.close()

    # Let's execute the script
    p = Process(cmd='bash {f}'.format(f=script_filename),
                shell=True,
                name="Preparation command",
                kill_subprocesses=True,
                cwd=working_directory)

    p.start().wait()
    assert(p.finished_ok and not p.error)

    # Let's get the working directory
    f = open(working_dir_filename, 'r')
    working_dir = f.read().strip()
    f.close()

    # Let's get the output directory
    f = open(output_dir_filename, 'r')
    output_dir = f.read().strip()
    f.close()

    # Let's get the command
    f = open(command_filename, 'r')
    command = f.read().strip()
    f.close()

    # Let's remove temporary files
    delete_file_if_exists(script_filename)

    delete_file_if_exists(working_dir_filename)
    delete_file_if_exists(output_dir_filename)
    delete_file_if_exists(command_filename)

    return (working_dir, output_dir, command)


def find_all_values(var_value):
    ret = set()

    if isinstance(var_value, dict):
        for subvalue in var_value.values():
            ret.update(find_all_values(subvalue))
    elif isinstance(var_value, list):
        for subvalue in var_value:
            ret.update(subvalue)
    else:
        ret.add(str(var_value))
    return ret


def check_variables(variables):
    # Let's check that they have valid bash identifier names
    for var_name in variables:
        if not is_valid_identifier(var_name):
            logger.error("Invalid variable name '{var_name}'".format(var_name))
            return (False, [])

    # Let's check whether the dependency graph is a DAG
    # Let's initialize dependencies
    dependencies = {}
    for var_name in variables:
        dependencies[var_name] = set()

    # Let's compute the dependencies of each variable
    for var_name in variables:
        in_depth_values = find_all_values(variables[var_name])
        logger.debug("in_depth_values of {}: {}".format(
            var_name, in_depth_values))
        for potential_dependency_name in variables:
            r = re.compile('.*\${' + potential_dependency_name + '[\[}].*')
            for depth_value in in_depth_values:
                if r.match(depth_value):
                    dependencies[var_name].add(potential_dependency_name)

    logger.debug('Dependencies : {}'.format(dependencies))

    # Let's sort the variables by ascending number of dependencies
    ordered = [(len(dependencies[var_name]), var_name, dependencies[var_name])
               for var_name in dependencies]
    ordered.sort()

    # Let's do the DAG check while building a declaration order
    declared_variables = set()
    variables_declaration_order = []
    saturated = False

    while len(declared_variables) < len(variables) and not saturated:
        saturated = True
        for (nb_deps, var_name, deps) in ordered:
            all_deps_declared = True
            for dep_name in deps:
                if dep_name not in declared_variables:
                    all_deps_declared = False
            if all_deps_declared:
                declared_variables.add(var_name)
                variables_declaration_order.append(var_name)
                saturated = False
                ordered.remove((nb_deps, var_name, deps))
                logger.debug("Declared {}, declared_vars:{}".format(
                    var_name, declared_variables))
                break

    if len(declared_variables) == len(variables):
        return (True, variables_declaration_order)
    else:
        undeclared_variables = set(
            [var_name for var_name in variables]) - declared_variables
        undeclared_variables = list(undeclared_variables)
        logger.error("Invalid variables: Could not find a declaration order that allows to declare these variables: {}. All variables : {}".format(
            undeclared_variables, variables))
        return (False, [])


def is_valid_identifier(string):
    return re.match("^[_A-Za-z][_a-zA-Z0-9]*$", string)


def variable_to_text(variables, var_name):
    text = ""
    var_value = variables[var_name]
    if isinstance(var_value, tuple) or isinstance(var_value, list):
        text += "declare -a {var_name}\n".format(var_name=var_name)
        for element_id in range(len(var_value)):
            text += '{var_name}["{id}"]="{value}"\n'.format(
                var_name=var_name,
                id=element_id,
                value=var_value[element_id])
        text += '\n'
    elif isinstance(var_value, dict):
        text += "declare -A {var_name}\n".format(var_name=var_name)
        for key in var_value:
            text += '{var_name}["{key}"]="{value}"\n'.format(
                var_name=var_name,
                key=key,
                value=var_value[key])
        text += '\n'
    else:
        text += '{var_name}="{value}"\n'.format(var_name=var_name,
                                                value=var_value)

    return text


def put_variables_in_file(variables,
                          variables_declaration_order,
                          output_filename):
    text_to_write = "#!/usr/bin/env bash\n"

    # Let's define all variables in the specified order
    text_to_write += "\n# Variables definition\n"

    for var_name in variables_declaration_order:
        assert(var_name in variables)
        text_to_write += variable_to_text(variables, var_name)

    # Let's export all variables
    text_to_write += "\n# Export variables\n"
    for var_name in variables_declaration_order:
        text_to_write += "export {var_name}\n".format(var_name=var_name)

    text_to_write += "\n"
    write_string_into_file(text_to_write, output_filename)


def create_file_from_command(command,
                             output_filename,
                             variables_definition_filename):
    text_to_write = "#!/usr/bin/env bash\n"

    # Let's define all variables
    text_to_write += "\n# Variables definition\n"
    text_to_write += "source {}".format(variables_definition_filename)

    # Let's write the commands
    text_to_write += "\n\n# User-specified commands\n"
    text_to_write += command
    text_to_write += "\n"

    write_string_into_file(text_to_write, output_filename)

    # Let's chmod +x the script
    make_file_executable(output_filename)


class InstanceExecutionData:

    def __init__(self, batsim_process, batsim_socket, sched_process,
                 timeout, output_directory, nb_processes):
        self.batsim_process = batsim_process
        self.sched_process = sched_process
        self.batsim_socket = batsim_socket
        self.timeout = timeout
        self.output_directory = output_directory
        self.nb_processes = nb_processes
        self.nb_started = 0
        self.nb_finished = 0
        self.failure = False


class BatsimLifecycleHandler(ProcessLifecycleHandler):

    def set_execution_data(self, execution_data):
        self.execution_data = execution_data

    def start(self, process):
        logger.info("Batsim started")
        self.execution_data.nb_started += 1

    def end(self, process):
        # Let's check whether the process was successful
        if (process.exit_code != 0) or process.timeouted or process.killed or process.error:
            self.execution_data.failure = True

            if process.killed:
                logger.error("Batsim ended unsucessfully (killed)")
            elif process.error:
                logger.error("Batsim ended unsucessfully (error: {})".format(
                    process.error_reason))
            elif process.timeouted:
                logger.error("Batsim ended unsucessfully (reached timeout)")
            elif process.exit_code != 0:
                logger.error(
                    "Batsim ended unsucessfully (exit_code = {})".format(process.exit_code))
            else:
                logger.error("Batsim ended unsucessfully (unknown reason)")

            for (stream, sname) in [(process.stdout, 'stdout'),
                                    (process.stderr, 'stderr')]:
                if stream != '':
                    max_nb_lines = 10
                    lines = stream.split('\n')
                    head = '\n'
                    if len(lines) > max_nb_lines:
                        head = '[... only the last {} lines are shown]\n'.format(
                            max_nb_lines)
                    logger.info('Batsim {s}:\n{h}{l}'.format(s=sname,
                                                             h=head,
                                                             l='\n'.join(lines)))

            if self.execution_data.sched_process.running:
                logger.warning("Killing Sched")
                self.execution_data.sched_process.kill(
                    auto_force_kill_timeout=30)
        else:
            logger.info("Batsim ended successfully")
        self.execution_data.nb_finished += 1


class SchedLifecycleHandler(ProcessLifecycleHandler):

    def set_execution_data(self, execution_data):
        self.execution_data = execution_data

    def start(self, process):
        logger.info("Sched started")
        self.execution_data.nb_started += 1

    def end(self, process):
        # Let's check whether the process was successful
        if (process.exit_code != 0) or process.timeouted or process.killed or process.error:
            self.execution_data.failure = True

            if process.killed:
                logger.error("Sched ended unsucessfully (killed)")
            elif process.error:
                logger.error("Sched ended unsucessfully (error: {})".format(
                    process.error_reason))
            elif process.timeouted:
                logger.error("Sched ended unsucessfully (reached timeout)")
            elif process.exit_code != 0:
                logger.error(
                    "Sched ended unsucessfully (exit_code = {})".format(process.exit_code))
            else:
                logger.error("Sched ended unsucessfully (unknown reason)")

            for (stream, sname) in [(process.stdout, 'stdout'),
                                    (process.stderr, 'stderr')]:
                if stream != '':
                    max_nb_lines = 10
                    lines = stream.split('\n')
                    head = '\n'
                    if len(lines) > max_nb_lines:
                        head = '[... only the last {} lines are shown]\n'.format(
                            max_nb_lines)
                    logger.info('Sched {s}:\n{h}{l}'.format(s=sname,
                                                            h=head,
                                                            l='\n'.join(lines)))

            if self.execution_data.batsim_process.running:
                logger.warning("Killing Batsim")
                self.execution_data.batsim_process.kill(
                    auto_force_kill_timeout=30)
        else:
            logger.info("Sched ended successfully")
        self.execution_data.nb_finished += 1

<<<<<<< HEAD
=======
async def execute_command_inner(command, stdout_file, stderr_file, timeout=None):
    create = asyncio.create_subprocess_shell(command,
                                             stdout=stdout_file,
                                             stderr=stderr_file)
    # Wait for the subprocess creation
    proc = await create

    # Wait for the subprocess exit
    await proc.wait()
    #await proc.wait_for(timeout)

    return proc
>>>>>>> 57f9358c

def execute_command(command,
                    working_directory,
                    variables_filename,
                    output_script_filename,
                    output_subscript_filename,
                    output_script_output_dir,
                    command_name):

    # If the command is composed of different lines,
    # a corresponding subscript file will be created.
    # Otherwise, only one script will be created.
    if '\n' in command:
        write_string_into_file(command, output_subscript_filename)
        make_file_executable(output_subscript_filename)

        fake_command = os.path.abspath(output_subscript_filename)
        create_file_from_command(fake_command,
                                 output_filename=output_script_filename,
                                 variables_definition_filename=variables_filename)
    else:
        create_file_from_command(command=command,
                                 output_filename=output_script_filename,
                                 variables_definition_filename=variables_filename)

<<<<<<< HEAD
    # Let's create the execo process
    cmd_process = Process(cmd='bash {f}'.format(f=output_script_filename),
                          shell=True,
                          kill_subprocesses=True,
                          name=command_name,
                          cwd=working_directory,
                          stdout_handlers=['{out}/{name}.stdout'.format(
                              out=output_script_output_dir,
                              name=command_name)],
                          stderr_handlers=['{out}/{name}.stderr'.format(
                              out=output_script_output_dir,
                              name=command_name)])

    logger.info("Executing command: {cmd}".format(cmd=command))

    # Let's create the script logging directory if needed
=======
>>>>>>> 57f9358c
    create_dir_if_not_exists(output_script_output_dir)

    # Let's prepare the real command call
    cmd = 'bash {f}'.format(f=output_script_filename)
    stdout_file = open('{out}/{name}.stdout'.format(out = output_script_output_dir,
                                                    name = command_name), 'wb')
    stderr_file = open('{out}/{name}.stderr'.format(out = output_script_output_dir,
                                                    name = command_name), 'wb')

    # Let's run the command (synchronously)
    proc = global_loop.run_until_complete(execute_command_inner(cmd, stdout_file, stderr_file))

    if (proc.returncode is not None) and (proc.returncode >= 0):
        return True
    else:
        logger.warning("Command '{cmd}' failed.".format(cmd=cmd))
        return False



g_port_regex = re.compile('.*:(\d+)')


def socket_in_use(sock):
    # Let's check whether the socket uses a port
    m = g_port_regex.match(sock)
    if m:
        port = int(m.group(1))
        cmd = "ss -ln | grep ':{port}'".format(port=port)

        p = Process(cmd, shell=True)
        p.nolog_exit_code = True
        ss_output = (p.run().stdout)
        print('ss output: "{}"'.format(ss_output))
        return len(ss_output) > 0

    return False


def wait_for_batsim_socket_to_be_usable(sock='tcp://localhost:28000',
                                        timeout=60,
                                        seconds_to_sleep=0.1):
    if timeout is None:
        timeout = 60
    remaining_time = timeout
    while remaining_time > 0 and socket_in_use(sock):
        time.sleep(seconds_to_sleep)
        remaining_time -= seconds_to_sleep
    return remaining_time > 0


def execute_one_instance(working_directory,
                         output_directory,
                         batsim_command,
                         sched_command,
                         variables_filename,
                         timeout=None,
                         do_not_execute=False):
    if timeout is None:
        timeout = 3600

    logger.info('Batsim command: "{}"'.format(batsim_command))
    logger.info('Sched command: "{}"'.format(sched_command))

    # Let's create the output directory if it does not exist
    create_dir_if_not_exists(output_directory)

    # Let's wrap the two commands into files
    batsim_script_filename = '{output_dir}/batsim_command.sh'.format(
        output_dir=output_directory)
    sched_script_filename = '{output_dir}/sched_command.sh'.format(
        output_dir=output_directory)

    create_file_from_command(command=batsim_command,
                             output_filename=batsim_script_filename,
                             variables_definition_filename=variables_filename)

    create_file_from_command(command=sched_command,
                             output_filename=sched_script_filename,
                             variables_definition_filename=variables_filename)

    if do_not_execute is True:
        logger.info('Skipping the execution of the instance because '
                    'do_not_execute is True.')
        sys.exit(4)

    # Let's create lifecycle handlers, which will manage what to do on
    # process's events
    batsim_lifecycle_handler = BatsimLifecycleHandler()
    sched_lifecycle_handler = SchedLifecycleHandler()

    # If batsim's socket is still opened, let's wait for it to close
    (batsim_socket, is_batexec) = find_info_from_batsim_command(batsim_command)
    socket_usable = wait_for_batsim_socket_to_be_usable(sock=batsim_socket,
                                                        timeout=timeout)
    assert(socket_usable)
    logger.info("Socket {sock} is now usable".format(sock=batsim_socket))

    # Let's create the execo processes
    batsim_process = Process(cmd='bash {batsim_script}'.format(
        batsim_script=batsim_script_filename),
        shell=True,
        kill_subprocesses=True,
        name="batsim_process",
        cwd=working_directory,
        timeout=timeout,
        lifecycle_handlers=[batsim_lifecycle_handler],
        stdout_handlers=['{out}/batsim.stdout'.format(
            out=output_directory)],
        stderr_handlers=['{out}/batsim.stderr'.format(
            out=output_directory)])

    sched_process = Process(cmd='bash {sched_script}'.format(
        sched_script=sched_script_filename),
        shell=True,
        kill_subprocesses=True,
        name="sched_process",
        cwd=working_directory,
        timeout=timeout,
        lifecycle_handlers=[sched_lifecycle_handler],
        stdout_handlers=['{out}/sched.stdout'.format(
            out=output_directory)],
        stderr_handlers=['{out}/sched.stderr'.format(
            out=output_directory)])

    # Let's create a shared execution data, which will be given to LC handlers
    nb_processes = 1 + int(not is_batexec)

    execution_data = InstanceExecutionData(batsim_process=batsim_process,
                                           sched_process=sched_process,
                                           batsim_socket=batsim_socket,
                                           timeout=timeout,
                                           output_directory=output_directory,
                                           nb_processes=nb_processes)

    batsim_lifecycle_handler.set_execution_data(execution_data)
    sched_lifecycle_handler.set_execution_data(execution_data)

    # Batsim starts
    batsim_process.start()

    # Launches the scheduler (unless batexec is enabled)
    if not is_batexec:
        sched_process.start()

    while (execution_data.nb_started <= 0 and not execution_data.failure):
        time.sleep(0.2)
    while (execution_data.nb_finished < execution_data.nb_started):
        time.sleep(0.2)

    # Return whether the execution has been successful
    return not execution_data.failure


def main():
    script_description = '''
Lauches one Batsim instance.
An instance can be represented by a tuple (platform, workload, algorithm).
It is described in a YAML file, which is the parameter of this script.

Examples of such input files can be found in the subdirectory instance_examples.
'''

    # Program parameters parsing
    p = argparse.ArgumentParser(description=script_description)

    p.add_argument('instance_description_filename',
                   type=str,
                   help='The name of the YAML file which describes the instance. '
                   'Beware, this argument is not subjected to the working '
                   'directory parameter.')

    p.add_argument('-wd', '--working_directory',
                   type=str,
                   default=None,
                   help='If set, the instance will be executed in the given '
                          'directory. This value has higher priority than the '
                          'one that might be given in the description file. '
                          'If unset, the script working directory is used instead')

    p.add_argument('-od', '--output_directory',
                   type=str,
                   default=None,
                   help='If set, the outputs of the current script will be '
                          'put into the given directory. This value has higher '
                          'priority than the one that might be given in the '
                          'description file. If a value is set, it might be '
                          'either absolute or relative to the working directory. '
                          ' If unset, the working directory is used instead')

    g = p.add_mutually_exclusive_group()

    g.add_argument('--post_only',
                   action='store_true',
                   help='If set, only the post commands of this instance will '
                   'be computed.')

    g.add_argument('--do_not_execute',
                   action='store_true',
                   help='If set, the Batsim+scheduler instance is not '
                   'executed, only the precommands are. The execution '
                          'scripts should also be generated. Furthermore, post '
                          'commands will be skipped.')

    args = p.parse_args()

    # Let's read the YAML file content to get the real parameters
    desc_file = open(args.instance_description_filename, 'r')
    desc_data = yaml.load(desc_file)

    working_directory = os.getcwd()
    output_directory = os.getcwd()
    commands_before_execution = []
    commands_after_execution = []
    variables = {}
    timeout = None

    assert('batsim_command' in desc_data)
    assert('sched_command' in desc_data)

    batsim_command = str(desc_data['batsim_command'])
    sched_command = str(desc_data['sched_command'])

    if 'working_directory' in desc_data:
        working_directory = str(desc_data['working_directory'])
    if 'output_directory' in desc_data:
        output_directory = str(desc_data['output_directory'])
    if 'commands_before_execution' in desc_data:
        commands_before_execution = [str(command) for command in desc_data[
            'commands_before_execution']]
    if 'commands_after_execution' in desc_data:
        commands_after_execution = [str(command) for command in desc_data[
            'commands_after_execution']]
    if 'variables' in desc_data:
        variables = dict(desc_data['variables'])
    if 'timeout' in desc_data:
        timeout = float(desc_data['timeout'])

    if args.working_directory:
        working_directory = args.working_directory

    if args.output_directory:
        output_directory = args.output_directory

    do_not_execute = False
    if args.do_not_execute:
        do_not_execute = True

    # Let's add some variables
    variables['working_directory'] = working_directory
    variables['output_directory'] = output_directory

    # Let's check that variables are fine
    (var_ok, var_decl_order) = check_variables(variables)
    if not var_ok:
        sys.exit(-2)

    # Let's correctly interpret the working_dir and output_dir values
    (wd, od, batsim_command) = retrieve_info_from_instance(variables,
                                                           var_decl_order,
                                                           "/tmp",
                                                           batsim_command)

    # Let's update those values
    variables['working_directory'] = working_directory = wd
    variables['output_directory'] = output_directory = od

    print("Variables = {}".format(variables))

    # Let's create the directories if needed
    create_dir_if_not_exists(working_directory)
    create_dir_if_not_exists(output_directory)

    # Let's set the working directory
    os.chdir(working_directory)

    logger.info('Working directory: {wd}'.format(wd=os.getcwd()))
    logger.info('Output directory: {od}'.format(od=output_directory))

    # Let's create a variable definition file in the instance output directory
    variables_filename = '{out}/variables.bash'.format(out=output_directory)
    put_variables_in_file(variables, var_decl_order, variables_filename)

    if not args.post_only:
        # Let the execution be started
        # Commands before instance execution
        if len(commands_before_execution) > 0:
            pre_commands_dir = '{instance_out_dir}/pre_commands'.format(
                instance_out_dir=output_directory)
            pre_commands_output_dir = '{commands_dir}/out'.format(
                commands_dir=pre_commands_dir)
            create_dir_if_not_exists(pre_commands_dir)
            create_dir_if_not_exists(pre_commands_output_dir)

            nb_chars_command_ids = int(
                1 + math.log10(len(commands_before_execution)))

            for command_id in range(len(commands_before_execution)):
                command_name = 'command' + \
                    str(command_id).zfill(nb_chars_command_ids)
                output_command_filename = '{commands_dir}/{name}.bash'.format(
                    commands_dir=pre_commands_dir,
                    name=command_name)
                output_subscript_filename = '{commands_dir}/{name}_sub'.format(
                    commands_dir=pre_commands_dir,
                    name=command_name)

                if not execute_command(command=commands_before_execution[command_id],
                                       working_directory=working_directory,
                                       variables_filename=variables_filename,
                                       output_script_filename=output_command_filename,
                                       output_subscript_filename=output_subscript_filename,
                                       output_script_output_dir=pre_commands_output_dir,
                                       command_name=command_name):
                    sys.exit(1)

        # Instance execution
        if not execute_one_instance(working_directory=working_directory,
                                    output_directory=output_directory,
                                    batsim_command=batsim_command,
                                    sched_command=sched_command,
                                    variables_filename=variables_filename,
                                    timeout=timeout,
                                    do_not_execute=do_not_execute):
            sys.exit(2)

    # Commands after instance execution
    if len(commands_after_execution) > 0:
        post_commands_dir = '{instance_out_dir}/post_commands'.format(
            instance_out_dir=output_directory)
        post_commands_output_dir = '{commands_dir}/out'.format(
            commands_dir=post_commands_dir)
        create_dir_if_not_exists(post_commands_dir)
        create_dir_if_not_exists(post_commands_output_dir)

        nb_chars_command_ids = int(
            1 + math.log10(len(commands_after_execution)))

        for command_id in range(len(commands_after_execution)):
            command_name = 'command' + \
                str(command_id).zfill(nb_chars_command_ids)
            output_command_filename = '{commands_dir}/{name}.bash'.format(
                commands_dir=post_commands_dir,
                name=command_name)
            output_subscript_filename = '{commands_dir}/{name}_sub'.format(
                commands_dir=post_commands_dir,
                name=command_name)

            if not execute_command(command=commands_after_execution[command_id],
                                   working_directory=working_directory,
                                   variables_filename=variables_filename,
                                   output_script_filename=output_command_filename,
                                   output_subscript_filename=output_subscript_filename,
                                   output_script_output_dir=post_commands_output_dir,
                                   command_name=command_name):
                sys.exit(3)

    # Everything went succesfully, let's return 0
    sys.exit(0)


if __name__ == '__main__':
    main()<|MERGE_RESOLUTION|>--- conflicted
+++ resolved
@@ -1,14 +1,7 @@
-<<<<<<< HEAD
-#!/usr/bin/env python
-# Should now work with both python2 and python3
-
-import argparse
-=======
 #!/usr/bin/env python3
 
 import argparse
 import asyncio.subprocess
->>>>>>> 57f9358c
 from execo import logger, Process, ProcessLifecycleHandler
 import math
 import os
@@ -20,10 +13,7 @@
 import time
 import yaml
 
-<<<<<<< HEAD
-=======
 global_loop = asyncio.get_event_loop()
->>>>>>> 57f9358c
 
 class ArgumentParserError(Exception):
     pass
@@ -476,8 +466,6 @@
             logger.info("Sched ended successfully")
         self.execution_data.nb_finished += 1
 
-<<<<<<< HEAD
-=======
 async def execute_command_inner(command, stdout_file, stderr_file, timeout=None):
     create = asyncio.create_subprocess_shell(command,
                                              stdout=stdout_file,
@@ -490,7 +478,6 @@
     #await proc.wait_for(timeout)
 
     return proc
->>>>>>> 57f9358c
 
 def execute_command(command,
                     working_directory,
@@ -516,25 +503,6 @@
                                  output_filename=output_script_filename,
                                  variables_definition_filename=variables_filename)
 
-<<<<<<< HEAD
-    # Let's create the execo process
-    cmd_process = Process(cmd='bash {f}'.format(f=output_script_filename),
-                          shell=True,
-                          kill_subprocesses=True,
-                          name=command_name,
-                          cwd=working_directory,
-                          stdout_handlers=['{out}/{name}.stdout'.format(
-                              out=output_script_output_dir,
-                              name=command_name)],
-                          stderr_handlers=['{out}/{name}.stderr'.format(
-                              out=output_script_output_dir,
-                              name=command_name)])
-
-    logger.info("Executing command: {cmd}".format(cmd=command))
-
-    # Let's create the script logging directory if needed
-=======
->>>>>>> 57f9358c
     create_dir_if_not_exists(output_script_output_dir)
 
     # Let's prepare the real command call
@@ -552,7 +520,6 @@
     else:
         logger.warning("Command '{cmd}' failed.".format(cmd=cmd))
         return False
-
 
 
 g_port_regex = re.compile('.*:(\d+)')
