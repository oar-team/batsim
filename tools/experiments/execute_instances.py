--- conflicted
+++ resolved
@@ -1,9 +1,4 @@
-<<<<<<< HEAD
-#!/usr/bin/env python
-# Should now work with both python2 and python3
-=======
 #!/usr/bin/env python3
->>>>>>> 57f9358c
 
 import argparse
 import yaml
