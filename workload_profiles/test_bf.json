--- conflicted
+++ resolved
@@ -6,15 +6,8 @@
 
     "nb_res": 7,
     "jobs": [
-<<<<<<< HEAD
-
         {"id":1, "subtime":0, "walltime": 100,  "res": 1, "profile": "5"},
         {"id":2, "subtime":0.1, "walltime": 10, "res": 7, "profile": "1"},
-=======
-    
-        {"id":1, "subtime":0, "walltime": 100,  "res": 2, "profile": "5"},
-        {"id":2, "subtime":0.1, "walltime": 10, "res": 6, "profile": "1"},
->>>>>>> 4b432a1f
         {"id":3, "subtime":0.1, "walltime": 50, "res": 1, "profile": "5"},
         {"id":4, "subtime":0.2, "walltime": 10, "res": 1, "profile": "1"},
         {"id":5, "subtime":0.2, "walltime": 10, "res": 1, "profile": "1"},
