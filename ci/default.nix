{ doCheck ? false,
  kapack ? import
    (fetchTarball "https://github.com/oar-team/kapack/archive/master.tar.gz")
  {}
}:

let
  inherit (kapack) batsim_dev;
  inherit (kapack.pkgs) nix which coreutils;
in
<<<<<<< HEAD
(batsim_dev.override {installTestsDeps = true;
                      installDocDeps=true;}).overrideAttrs (attrs: rec {
=======
(batsim_dev.override { installTestsDeps = true; }).overrideAttrs (attrs: rec {
>>>>>>> 112a1fe0
    name = "batsim-ci";
    src = ../.;
    enableParallelBuilding = true;
    inherit doCheck;

    nativeBuildInputs = attrs.nativeBuildInputs ++ [nix which coreutils];
})<|MERGE_RESOLUTION|>--- conflicted
+++ resolved
@@ -8,12 +8,7 @@
   inherit (kapack) batsim_dev;
   inherit (kapack.pkgs) nix which coreutils;
 in
-<<<<<<< HEAD
-(batsim_dev.override {installTestsDeps = true;
-                      installDocDeps=true;}).overrideAttrs (attrs: rec {
-=======
 (batsim_dev.override { installTestsDeps = true; }).overrideAttrs (attrs: rec {
->>>>>>> 112a1fe0
     name = "batsim-ci";
     src = ../.;
     enableParallelBuilding = true;
