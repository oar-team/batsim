# Introduction
A Batsim simulation consists in two processes:
- Batsim itself, in charge of simulating what happens on the platform
- A *Decision Process* (or more simply scheduler), in charge of making decisions

The two processes communicate via a socket with the protocol explained in
the present document.  The protocol is synchronous and follows a simple
request-reply pattern.  Whenever an event which may require making decision
occurs in Batsim in the simulation, the following steps occur:

1. Batsim suspends the simulation
2. Batsim sends a request to the scheduler (telling it what happened on the
   platform)
3. Batsim waits for a reply from the scheduler
4. Batsim receives the reply
5. Batsim resumes the simulation, applying the decision which have been
   made

<<<<<<< HEAD
![protocol_overview_figure](protocol_img/request_reply.png)

ZeroMQ is used in both processes (Batsim uses a ZMQ REQ socket, the scheduler a ZMQ REP one).
=======
ZeroMQ is used in both processes (Batsim uses a ZMQ REQ socket, the
scheduler a ZMQ REP one).
>>>>>>> c11425b4

This protocol is used for synchronization purpose. Metadata associated to the
jobs are shared via Redis, as described [here](data_storage_description.md)

# Message Composition

It is a JSON object that looks like this:

```json
{
  "now": 1024.24,
  "events": [
    {
      "timestamp": 1000,
      "type": "EXEC",
      "data": {
        "job_id": "workload!job_1234",
        "alloc": "1 2 4-8",
      }
    },
    {
      "timestamp": 1012,
      "type": "EXEC",
      "data": {
        "job_id": "workload!job_1235",
        "alloc": "12-100",
      }
    }
  ]
}

```

The ``now`` field defines the current simulation time.
- If the message comes from Batsim, it means that the scheduler cannot make
  decisions before ```now``` (time travel is forbidden)
- If the message comes from the scheduler, it tells Batsim that the
  scheduler finished making its decisions at timestamp ```now```. It is
  used by Batsim to know when the scheduler will be available for making
  new decisions.


## Constraints

Constraints on the message format are defined here:

- the message timestamp ``now`` MUST be greater than or equal to every
  event ``timestamp``
- events timestamps MUST be in ascending order: event[i].timestamp <=
  event[i+1].timestamp
- mandatory fields:
    - ``now`` (type: float)
    - ``events``: (type array (can be empty))
        - ``timestamp`` (type: float)
        - ``type`` (type: string as defined below)
        - ``data`` (type: dict (can be empty))

---

## Bidirectional events

These events can be sent from Batsim to the scheduler, or in the opposite
direction.
```
BATSIM <---> DECISION
```

### NOP

The simplest message, stands either for: "nothing happened" if sent by
Batsim, or "do nothing" if sent by the scheduler.

- **data**: empty
- **example**:
```json
{}
```

---

## Batsim to Scheduler events

These events are sent by Batsim to the scheduler.
```
BATSIM ---> DECISION
```

### SIMULATION_STARTS
Sent at the beginning of the simulation. Once it has been sent,
metainformation can be read from Redis.

- **data**: empty
- **example**:
```json
{
  "timestamp": 0.0,
  "type": "SIMULATION_STARTS",
  "data": {}
}
```

### SIMULATION_ENDS
Sent once all jobs have been submitted and have completed.

- **data**: empty
- **example**:
```json
{
  "timestamp": 100.0,
  "type": "SIMULATION_ENDS",
  "data": {}
}
```

### JOB_SUBMITTED

Some jobs have been submitted within Batsim. It is sent whenever a job
coming from Batsim inputs (workloads and workflows) are submitted. It is
also sent as a reply to a ```SUBMIT_JOB``` message if and only if an
acknowledgement has been requested.

- **data**: list of job id
- **example**:
```json
{
  "timestamp": 10.0,
  "type": "JOB_SUBMITTED",
  "data": {
    "job_ids": ["w0!1", "w0!2"]
  }
}
```

### JOB_COMPLETED

A job has completed its execution. It acknowledges that the actions coming
from a previous ```EXECUTE_JOB``` message have been done (successfully or
not, depending on whether the job completed without reaching timeout).

- **data**: a job id string with a status string (TIMEOUT, SUCCESS)
- **example**:
```json
{
  "timestamp": 10.0,
  "type": "JOB_COMPLETED",
  "data": {"job_id": "w0!1", "status": "SUCCESS"}
}
```

### JOB_KILLED

Some jobs have been killed. It acknowledges that the actions coming from a
previous ```KILL_JOB``` message have been done.

- **data**: A list of job ids
- **example**:
```json
{
  "timestamp": 10.0,
  "type": "JOB_KILLED",
  "data": {"job_ids": ["w0!1", "w0!2"]}
}
```

### RESOURCE_STATE_CHANGED

The state of some resources has changed. It acknowledges that the actions
coming from a previous ```SET_RESOURCE_STATE``` message have been done.

- **data**: an interval set of resource id and the new state
- **example**:
```json
{
  "timestamp": 10.0,
  "type": "RESOURCE_STATE_CHANGED",
  "data": {"resources": "1 2 3-5", "state": "42"}
}
```

### QUERY_REPLY

This is a reply to a ``QUERY_REQUEST`` message. It depends on the
configuration of Batsim: if ``"redis": { "enabled": true }`` the reply will
go in redis and only the key will be given. Otherwise, the response will be
put directly in the message.

- **data**: can be anything
- **example**:
```json
{
  "timestamp": 10.0,
  "type": "QUERY_REPLY",
  "data": {"redis_keys": "/my/key/path0" }
}
```
or
```json
{
  "timestamp": 10.0,
  "type": "QUERY_REPLY",
  "data": {"energy_consumed": "12500" }
}
```

---

## Scheduler to Batsim events
These events are sent by the scheduler to Batsim.
```
BATSIM <--- DECISION
```

### QUERY_REQUEST

This is a query sent to Batsim to get information about the simulation
state (or whatever you want to know...). The supported requests are:
- "energy_consumed" with no argument that asks Batsim about the total
  consumed energy (from time 0 to now) in Joules. Works only in energy
  mode.
- "waiting_time".

- **data**: a dictionnary of requests.
- **example**:
```json
{
  "timestamp": 10.0,
  "type": "QUERY_REQUEST",
  "data": {
    "requests": {"energy_consumed": {}}
  }
}
```

### REJECT_JOB

Reject a job that was submitted before.

- **data**: A job id
- **example**:
```json
{
  "timestamp": 10.0,
  "type": "REJECT_JOB",
  "data": { "job_id": "w12!45" }
}
```

### EXECUTE_JOB

Execute a job on a given set of resources. An optional mapping can be
added to tell Batsim how to map executors to resources: where the
executors will be placed inside the allocation (resource numbers are shifted
to 0). It only works for SMPI for now.

The following example overrides the default round robin mapping to put the
first two ranks (0 and 1) on the first allocated machine (0, which stands for
resource id 2), and the last two ranks (2 and 3) on the second machine (1, which
stands for resource id 3).

- **data**: A job id, an allocation and a mapping (optional)
- **example**:
```json
{
  "timestamp": 10.0,
  "type": "EXECUTE_JOB",
  "data": {
    "job_id": "w12!45",
    "alloc": "2-3",
    "mapping": {"0": "0", "1": "0", "2": "1", "3": "1"}
  }
}
```

### CALL_ME_LATER

Asks Batsim to call the scheduler later on, at a given timestamp.

- **data**: future timestamp float
- **example**:
```json
{
  "timestamp": 10.0,
  "type": "CALL_ME_LATER",
  "data": {"timestamp": 25.5}
}
```


### KILL_JOB
Kills some jobs (almost instantaneously).

- **data**: A list of job ids
- **example**:
```json
{
  "timestamp": 10.0,
  "type": "KILL_JOB",
  "data": {"job_ids": ["w0!1", "w0!2"]}
}
```

### SUBMIT_JOB

Submits a job (from the scheduler).

- **data**: A job id (job id duplication is forbidden), the submission type (either "redis" or "protocol"), classical job and profile information (optional), whether to acknowledge submission or not (optional, submission is acknowledged by default)
- **example redis** : the job description (and the profile description if it unknown to Batsim yet) must have been pushed into redis by the scheduler before sending this message
```json
{
  "timestamp": 10.0,
  "type": "SUBMIT_JOB",
  "data": {
    "job_id": "w12!45",
    "submit_type": "redis",
    "acknowledge": false
  }
}
```
- **example without redis** : the whole job description goes through the protocol. "profile_description" is optional if the newly submitted job uses an already existing profile.
```json
{
  "timestamp": 10.0,
  "type": "SUBMIT_JOB",
  "data": {
    "job_id": "dyn!my_new_job",
    "submit_type": "protocol",
    "job_description":{
      "profile": "delay_10s",
      "res": 1,
      "id": "my_new_job",
      "walltime": 12.0
    },
    "profile_description":{
      "type": "delay",
      "delay": 10
    }
  }
}
```

### SET_RESOURCE_STATE

Sets some resources into a state.

- **data**: an interval set of resource id, and the new state
- **example**:
```json
{
  "timestamp": 10.0,
  "type": "SET_RESOURCE_STATE",
  "data": {"resources": "1 2 3-5", "state": "42"}
}
```

### NOTIFY
The scheduler notify Batsim of something. For example, that it will not any
other job submission until the simulation is over.  This message **must**
be sent if ```SCHEDULER_MAY_SUBMIT_JOBS``` is configured in the simulation.

- **data**: empty
- **example**:
```json
{
  "timestamp": 42.0,
  "type": "NOTIFY",
  "data": { "type": "submission_finished" }
}
```<|MERGE_RESOLUTION|>--- conflicted
+++ resolved
@@ -16,14 +16,10 @@
 5. Batsim resumes the simulation, applying the decision which have been
    made
 
-<<<<<<< HEAD
 ![protocol_overview_figure](protocol_img/request_reply.png)
 
-ZeroMQ is used in both processes (Batsim uses a ZMQ REQ socket, the scheduler a ZMQ REP one).
-=======
 ZeroMQ is used in both processes (Batsim uses a ZMQ REQ socket, the
 scheduler a ZMQ REP one).
->>>>>>> c11425b4
 
 This protocol is used for synchronization purpose. Metadata associated to the
 jobs are shared via Redis, as described [here](data_storage_description.md)
