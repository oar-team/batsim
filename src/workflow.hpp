--- conflicted
+++ resolved
@@ -60,16 +60,10 @@
 
 public:
     std::string name; //!< The Workflow name
-<<<<<<< HEAD
     std::vector<Task> tasks;  //!< References to all tasks
-=======
-    std::vector<const Task *> tasks;  //!< References to all tasks
-    std::vector<const Task *> sources; //!< References to source tasks
-    std::vector<const Task *> sinks; //!< References to sink tasks
 
 private:
     pugi::xml_document dax_tree; //!< The DAX tree
->>>>>>> 74746df6
 };
 
 /**
