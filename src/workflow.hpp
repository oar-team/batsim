--- conflicted
+++ resolved
@@ -46,18 +46,12 @@
 
 public:
     std::string name; //!< The Workflow name
-<<<<<<< HEAD
-    Task * tasks = nullptr; //!< ALL tasks of the Workflow
-    Task * sources = nullptr; //!< The source tasks of the workflow
-    Task * sinks = nullptr; //!< The sink tasks of the workflow
+    std::vector<const Task *> tasks;  //!< References to all tasks
+    std::vector<const Task *> sources; //!< References to source tasks
+    std::vector<const Task *> sinks; //!< References to sink tasks
 
 private:
     pugi::xml_document dax_tree;
-=======
-    std::vector<const Task *> tasks;  //!< References to all tasks
-    std::vector<const Task *> sources; //!< References to source tasks
-    std::vector<const Task *> sinks; //!< References to sink tasks
->>>>>>> 6f486307
 };
 
 /**
