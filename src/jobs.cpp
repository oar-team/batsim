/**
 * @file jobs.cpp
 * @brief Contains job-related structures
 */

#include "jobs.hpp"
#include "workload.hpp"

#include <string>
#include <fstream>
#include <streambuf>
#include <algorithm>
#include <boost/regex.hpp>

#include <boost/algorithm/string.hpp>
#include <boost/algorithm/string/join.hpp>

#include <simgrid/msg.h>

#include <rapidjson/document.h>
#include <rapidjson/writer.h>
#include <rapidjson/stringbuffer.h>

#include "profiles.hpp"

using namespace std;
using namespace rapidjson;

XBT_LOG_NEW_DEFAULT_CATEGORY(jobs, "jobs"); //!< Logging

Jobs::Jobs()
{

}

Jobs::~Jobs()
{
    for (auto mit : _jobs)
    {
        delete mit.second;
    }
}

void Jobs::setProfiles(Profiles *profiles)
{
    _profiles = profiles;
}

void Jobs::setWorkload(Workload *workload)
{
    _workload = workload;
}

void Jobs::load_from_json(const Document &doc, const string &filename)
{
    string error_prefix = "Invalid JSON file '" + filename + "'";

    xbt_assert(doc.IsObject(), "%s: not a JSON object", error_prefix.c_str());
    xbt_assert(doc.HasMember("jobs"), "%s: the 'jobs' array is missing", error_prefix.c_str());
    const Value & jobs = doc["jobs"];
    xbt_assert(jobs.IsArray(), "%s: the 'jobs' member is not an array", error_prefix.c_str());

    for (SizeType i = 0; i < jobs.Size(); i++) // Uses SizeType instead of size_t
    {
        const Value & job_json_description = jobs[i];

        Job * j = Job::from_json(job_json_description, _workload, error_prefix);

        xbt_assert(!exists(j->number), "%s: duplication of job id %d",
                   error_prefix.c_str(), j->number);
        _jobs[j->number] = j;
    }
}

Job *Jobs::operator[](int job_number)
{
    auto it = _jobs.find(job_number);
    xbt_assert(it != _jobs.end(), "Cannot get job %d: it does not exist", job_number);
    return it->second;
}

const Job *Jobs::operator[](int job_number) const
{
    auto it = _jobs.find(job_number);
    xbt_assert(it != _jobs.end(), "Cannot get job %d: it does not exist", job_number);
    return it->second;
}

Job *Jobs::at(int job_number)
{
    return operator[](job_number);
}

const Job *Jobs::at(int job_number) const
{
    return operator[](job_number);
}

void Jobs::add_job(Job *job)
{
    xbt_assert(!exists(job->number),
               "Bad Jobs::add_job call: A job with number=%d already exists.",
               job->number);

    _jobs[job->number] = job;
}

bool Jobs::exists(int job_number) const
{
    auto it = _jobs.find(job_number);
    return it != _jobs.end();
}

bool Jobs::contains_smpi_job() const
{
    xbt_assert(_profiles != nullptr, "Invalid Jobs::containsSMPIJob call: setProfiles had not been called yet");
    for (auto & mit : _jobs)
    {
        Job * job = mit.second;
        if ((*_profiles)[job->profile]->type == ProfileType::SMPI)
        {
            return true;
        }
    }
    return false;
}

void Jobs::displayDebug() const
{
    // Let us traverse jobs to display some information about them
    vector<string> jobsVector;
    for (auto & mit : _jobs)
    {
        jobsVector.push_back(std::to_string(mit.second->number));
    }

    // Let us create the string that will be sent to XBT_INFO
    string s = "Jobs debug information:\n";

    s += "There are " + to_string(_jobs.size()) + " jobs.\n";
    s += "Jobs : [" + boost::algorithm::join(jobsVector, ", ") + "]";

    // Let us display the string which has been built
    XBT_INFO("%s", s.c_str());
}

const std::map<int, Job* > &Jobs::jobs() const
{
    return _jobs;
}

std::map<int, Job *> &Jobs::jobs()
{
    return _jobs;
}

int Jobs::nb_jobs() const
{
    return _jobs.size();
}

bool job_comparator_subtime_number(const Job *a, const Job *b)
{
    if (a->submission_time == b->submission_time)
    {
        return a->number < b->number;
    }
    return a->submission_time < b->submission_time;
}

Job::~Job()
{
    xbt_assert(execution_processes.size() == 0,
               "Internal error: job %s has %d execution processes on destruction (should be 0).",
               this->id.c_str(), (int)execution_processes.size());
}

// Do NOT remove namespaces in the arguments (to avoid doxygen warnings)
Job * Job::from_json(const rapidjson::Value & json_desc,
                     Workload * workload,
                     const std::string & error_prefix)
{
    Job * j = new Job;
    j->workload = workload;
    j->starting_time = -1;
    j->runtime = -1;
    j->state = JobState::JOB_STATE_NOT_SUBMITTED;
    j->consumed_energy = -1;
    string workload_name;

    xbt_assert(json_desc.IsObject(), "%s: one job is not an object", error_prefix.c_str());

    xbt_assert(json_desc.HasMember("id"), "%s: one job has no 'id' field", error_prefix.c_str());
    if (json_desc["id"].IsInt())
    {
        j->number = json_desc["id"].GetInt();
        workload_name = workload->name;
    }
    else if (json_desc["id"].IsString())
    {
        const string job_id_str = json_desc["id"].GetString();

        vector<string> job_identifier_parts;
        boost::split(job_identifier_parts, job_id_str, boost::is_any_of("!"), boost::token_compress_on);
        xbt_assert(job_identifier_parts.size() == 2,
                   "%s: Invalid string job identifier '%s': should be formatted as two '!'-separated "
                   "parts, the second one being an integral number. Example: 'some_text!42'.",
                   error_prefix.c_str(), job_id_str.c_str());

        workload_name = job_identifier_parts[0];
        XBT_DEBUG("========  %s : %s", workload->name.c_str(), workload_name.c_str());
        xbt_assert(workload_name == workload->name);
        j->number = std::stoi(job_identifier_parts[1]);
    }
    else
    {
        XBT_ERROR("%s: job %d id is neither a string nor an integer",
                  error_prefix.c_str(), j->number);
        xbt_abort();
    }

    xbt_assert(json_desc.HasMember("subtime"), "%s: job %d has no 'subtime' field",
               error_prefix.c_str(), j->number);
    xbt_assert(json_desc["subtime"].IsNumber(), "%s: job %d has a non-number 'subtime' field",
               error_prefix.c_str(), j->number);
    j->submission_time = json_desc["subtime"].GetDouble();

    xbt_assert(json_desc.HasMember("walltime"), "%s: job %d has no 'walltime' field",
               error_prefix.c_str(), j->number);
    xbt_assert(json_desc["walltime"].IsNumber(), "%s: job %d has a non-number 'walltime' field",
               error_prefix.c_str(), j->number);
    j->walltime = json_desc["walltime"].GetDouble();

    xbt_assert(json_desc.HasMember("res"), "%s: job %d has no 'res' field",
               error_prefix.c_str(), j->number);
    xbt_assert(json_desc["res"].IsInt(), "%s: job %d has a non-number 'res' field",
               error_prefix.c_str(), j->number);
    j->required_nb_res = json_desc["res"].GetInt();

    xbt_assert(json_desc.HasMember("profile"), "%s: job %d has no 'profile' field",
               error_prefix.c_str(), j->number);
    xbt_assert(json_desc["profile"].IsString(), "%s: job %d has a non-string 'profile' field",
               error_prefix.c_str(), j->number);
    j->profile = json_desc["profile"].GetString();

    // Let's get the JSON string which originally described the job
    // (to conserve potential fields unused by Batsim)
    rapidjson::StringBuffer buffer;
    rapidjson::Writer<rapidjson::StringBuffer> writer(buffer);
    json_desc.Accept(writer);

    // Let's replace the job ID by its WLOAD!NUMBER counterpart if needed
    string json_description_tmp(buffer.GetString(), buffer.GetSize());
    boost::regex r(R"foo("id"\s*:\s*(?:\d+)\s*)foo");
    string replacement_str = "\"id\":\"" + workload_name + "!" + std::to_string(j->number) + "\"";
    j->json_description = boost::regex_replace(json_description_tmp, r, replacement_str);

    // Let's check that the new description is a valid JSON string
    rapidjson::Document check_doc;
    check_doc.Parse(j->json_description.c_str());
    xbt_assert(!check_doc.HasParseError(),
               "A problem occured when replacing the job_id by its WLOAD!job_number counterpart:"
               "The output string '%s' is not valid JSON.", j->json_description.c_str());
    xbt_assert(check_doc.IsObject(),
               "A problem occured when replacing the job_id by its WLOAD!job_number counterpart: "
               "The output string '%s' is not valid JSON.", j->json_description.c_str());
    xbt_assert(check_doc.HasMember("id"),
               "A problem occured when replacing the job_id by its WLOAD!job_number counterpart: "
               "The output JSON '%s' has no 'id' field.", j->json_description.c_str());
    xbt_assert(check_doc["id"].IsString(),
               "A problem occured when replacing the job_id by its WLOAD!job_number counterpart: "
               "The output JSON '%s' has a non-string 'id' field.", j->json_description.c_str());
    xbt_assert(check_doc.HasMember("subtime") && check_doc["subtime"].IsNumber(),
               "A problem occured when replacing the job_id by its WLOAD!job_number counterpart: "
               "The output JSON '%s' has no 'subtime' field (or it is not a number)",
               j->json_description.c_str());
    xbt_assert(check_doc.HasMember("walltime") && check_doc["walltime"].IsNumber(),
               "A problem occured when replacing the job_id by its WLOAD!job_number counterpart: "
               "The output JSON '%s' has no 'walltime' field (or it is not a number)",
               j->json_description.c_str());
    xbt_assert(check_doc.HasMember("res") && check_doc["res"].IsInt(),
               "A problem occured when replacing the job_id by its WLOAD!job_number counterpart: "
               "The output JSON '%s' has no 'res' field (or it is not an integer)",
               j->json_description.c_str());
    xbt_assert(check_doc.HasMember("profile") && check_doc["profile"].IsString(),
               "A problem occured when replacing the job_id by its WLOAD!job_number counterpart: "
               "The output JSON '%s' has no 'profile' field (or it is not a string)",
               j->json_description.c_str());

    if (json_desc.HasMember("smpi_ranks_to_hosts_mapping"))
    {
        xbt_assert(json_desc["smpi_ranks_to_hosts_mapping"].IsArray(),
                "%s: job %d has a non-array 'smpi_ranks_to_hosts_mapping' field",
                error_prefix.c_str(), j->number);

        const auto & mapping_array = json_desc["smpi_ranks_to_hosts_mapping"];
        j->smpi_ranks_to_hosts_mapping.resize(mapping_array.Size());

        for (unsigned int i = 0; i < mapping_array.Size(); ++i)
        {
            xbt_assert(mapping_array[i].IsInt(),
                       "%s: job %d has a bad 'smpi_ranks_to_hosts_mapping' field: rank "
                       "%d does not point to an integral number",
                       error_prefix.c_str(), j->number, i);
            int host_number = mapping_array[i].GetInt();
            xbt_assert(host_number >= 0 && host_number < j->required_nb_res,
                       "%s: job %d has a bad 'smpi_ranks_to_hosts_mapping' field: rank "
                       "%d has an invalid value %d : should be in [0,%d[",
                       error_prefix.c_str(), j->number, i, host_number, j->required_nb_res);

            j->smpi_ranks_to_hosts_mapping[i] = host_number;
        }
    }

    XBT_DEBUG("Loaded job %d from workload %s", (int) j->number, j->workload->name.c_str());
    return j;
}

// Do NOT remove namespaces in the arguments (to avoid doxygen warnings)
Job * Job::from_json(const std::string & json_str,
                     Workload * workload,
                     const std::string & error_prefix)
{
    Document doc;
    doc.Parse(json_str.c_str());
    xbt_assert(!doc.HasParseError(),
               "%s: Cannot be parsed. Content (between '##'):\n#%s#",
               error_prefix.c_str(), json_str.c_str());

    return Job::from_json(doc, workload, error_prefix);
}

string job_state_to_string(JobState state)
{
    string job_state("UNKNOWN");

    switch (state)
    {
    case JobState::JOB_STATE_NOT_SUBMITTED:
        job_state = "NOT_SUBMITTED";
        break;
    case JobState::JOB_STATE_SUBMITTED:
        job_state = "SUBMITTED";
        break;
    case JobState::JOB_STATE_RUNNING:
        job_state = "RUNNING";
        break;
    case JobState::JOB_STATE_COMPLETED_SUCCESSFULLY:
        job_state = "COMPLETED_SUCCESSFULLY";
        break;
    case JobState::JOB_STATE_COMPLETED_FAILED:
        job_state = "COMPLETED_FAILED";
        break;
    case JobState::JOB_STATE_COMPLETED_KILLED:
        job_state = "COMPLETED_KILLED";
        break;
    case JobState::JOB_STATE_REJECTED:
        job_state = "REJECTED";
        break;
    }
    return job_state;
}

JobState job_state_from_string(std::string state)
{
    JobState new_state;

    if (state == "NOT_SUBMITTED")
    {
        new_state = JobState::JOB_STATE_NOT_SUBMITTED;
    }
    else if (state == "SUBMITTED")
    {
        new_state = JobState::JOB_STATE_SUBMITTED;
    }
    else if (state == "RUNNING")
    {
        new_state = JobState::JOB_STATE_RUNNING;
    }
    else if (state == "COMPLETED_SUCCESSFULLY")
    {
        new_state = JobState::JOB_STATE_COMPLETED_SUCCESSFULLY;
<<<<<<< HEAD
    }
    else if (state == "COMPLETED_KILLED")
    {
=======
    } else if (state == "COMPLETED_FAILED") {
        new_state = JobState::JOB_STATE_COMPLETED_FAILED;
    } else if (state == "COMPLETED_KILLED") {
>>>>>>> 6fe904da
        new_state = JobState::JOB_STATE_COMPLETED_KILLED;
    }
    else if (state == "REJECTED")
    {
        new_state = JobState::JOB_STATE_REJECTED;
    }
    else
    {
        xbt_assert(false, "Invalid job state");
    }

    return new_state;
}<|MERGE_RESOLUTION|>--- conflicted
+++ resolved
@@ -380,15 +380,13 @@
     else if (state == "COMPLETED_SUCCESSFULLY")
     {
         new_state = JobState::JOB_STATE_COMPLETED_SUCCESSFULLY;
-<<<<<<< HEAD
+    }
+    else if (state == "COMPLETED_FAILED")
+    {
+        new_state = JobState::JOB_STATE_COMPLETED_FAILED;
     }
     else if (state == "COMPLETED_KILLED")
     {
-=======
-    } else if (state == "COMPLETED_FAILED") {
-        new_state = JobState::JOB_STATE_COMPLETED_FAILED;
-    } else if (state == "COMPLETED_KILLED") {
->>>>>>> 6fe904da
         new_state = JobState::JOB_STATE_COMPLETED_KILLED;
     }
     else if (state == "REJECTED")
