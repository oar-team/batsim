--- conflicted
+++ resolved
@@ -49,7 +49,6 @@
     MachineRange allocation; //!< The machines on which the job has been executed.
     JobState state; //!< The current state of the job
 
-<<<<<<< HEAD
     /**
      * @brief Creates a new-allocated Job from a JSON description
      * @param[in] json_desc The JSON description of the job
@@ -69,8 +68,6 @@
      */
     static Job * from_json(const std::string & json_str,
                            Workload * workload);
-=======
->>>>>>> 691bc722
 };
 
 /**
