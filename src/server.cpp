/**
 * @file server.cpp
 * @brief Contains functions related to the general orchestration of the simulation
 */

#include "server.hpp"

#include <string>

#include <boost/algorithm/string.hpp>

#include <simgrid/msg.h>

#include "context.hpp"
#include "ipp.hpp"
#include "network.hpp"
#include "jobs_execution.hpp"

XBT_LOG_NEW_DEFAULT_CATEGORY(server, "server"); //!< Logging

using namespace std;

int server_process(int argc, char *argv[])
{
    (void) argc;
    (void) argv;

    ServerProcessArguments * args = (ServerProcessArguments *) MSG_process_get_data(MSG_process_self());
    BatsimContext * context = args->context;

    ServerData * data = new ServerData;
    data->context = context;

    // Let's tell the Decision process that the simulation is about to begin
    // (and that some data can be read from the data storage)
    context->proto_writer->append_simulation_begins(context->machines,
                                                    context->workloads,
                                                    context->config_file,
                                                    context->allow_time_sharing,
                                                    MSG_get_clock());

    RequestReplyProcessArguments * req_rep_args = new RequestReplyProcessArguments;
    req_rep_args->context = context;
    req_rep_args->send_buffer = context->proto_writer->generate_current_message(MSG_get_clock());
    context->proto_writer->clear();

    MSG_process_create("Scheduler REQ-REP", request_reply_scheduler_process,
                       (void*)req_rep_args, MSG_host_self());
    data->sched_ready = false;

    // Let's prepare a handler map to react on events
    std::map<IPMessageType, std::function<void(ServerData *, IPMessage *)>> handler_map;
    handler_map[IPMessageType::JOB_SUBMITTED] = server_on_job_submitted;
    handler_map[IPMessageType::JOB_SUBMITTED_BY_DP] = server_on_submit_job;
    handler_map[IPMessageType::PROFILE_SUBMITTED_BY_DP] = server_on_submit_profile;
    handler_map[IPMessageType::JOB_COMPLETED] = server_on_job_completed;
    handler_map[IPMessageType::PSTATE_MODIFICATION] = server_on_pstate_modification;
    handler_map[IPMessageType::SCHED_EXECUTE_JOB] = server_on_execute_job;
    handler_map[IPMessageType::SCHED_CHANGE_JOB_STATE] = server_on_change_job_state;
    handler_map[IPMessageType::TO_JOB_MSG] = server_on_to_job_msg;
    handler_map[IPMessageType::FROM_JOB_MSG] = server_on_from_job_msg;
    handler_map[IPMessageType::SCHED_REJECT_JOB] = server_on_reject_job;
    handler_map[IPMessageType::SCHED_KILL_JOB] = server_on_kill_jobs;
    handler_map[IPMessageType::SCHED_CALL_ME_LATER] = server_on_call_me_later;
    handler_map[IPMessageType::SCHED_TELL_ME_ENERGY] = server_on_sched_tell_me_energy;
    handler_map[IPMessageType::SCHED_WAIT_ANSWER] = server_on_sched_wait_answer;
    handler_map[IPMessageType::WAIT_QUERY] = server_on_wait_query;
    handler_map[IPMessageType::SCHED_READY] = server_on_sched_ready;
    handler_map[IPMessageType::WAITING_DONE] = server_on_waiting_done;
    handler_map[IPMessageType::KILLING_DONE] = server_on_killing_done;
    handler_map[IPMessageType::SUBMITTER_HELLO] = server_on_submitter_hello;
    handler_map[IPMessageType::SUBMITTER_BYE] = server_on_submitter_bye;
    handler_map[IPMessageType::SWITCHED_ON] = server_on_switched;
    handler_map[IPMessageType::SWITCHED_OFF] = server_on_switched;
    handler_map[IPMessageType::END_DYNAMIC_SUBMIT] = server_on_end_dynamic_submit;
    handler_map[IPMessageType::CONTINUE_DYNAMIC_SUBMIT] = server_on_continue_dynamic_submit;

    // Simulation loop
    while ((data->nb_submitters == 0 && !context->submission_sched_enabled) || // If dynamic submissions are not enabled: wait for the first submitter
           (data->nb_submitters_finished < data->nb_submitters) || // All submitters must have finished
           (data->nb_completed_jobs < data->nb_submitted_jobs) || // All jobs must have finished
           (!data->sched_ready) || // A scheduler answer is being injected into the simulation
           (data->nb_switching_machines > 0) || // Some machines are switching state
           (data->nb_waiters > 0) || // The scheduler requested to be called in the future
           (data->nb_killers > 0) || // Some jobs are being killed
           (context->submission_sched_enabled && // If dynamic job submission are enabled
            !context->submission_sched_finished)) // The end of submissions must have been received
    {
        // Let's wait a message from a node or the request-reply process...
        msg_task_t task_received = NULL;
        IPMessage * task_data;
        MSG_task_receive(&(task_received), "server");

        // Let's handle the message
        task_data = (IPMessage *) MSG_task_get_data(task_received);
        XBT_INFO("Server received a message of type %s:",
                 ip_message_type_to_string(task_data->type).c_str());

        xbt_assert(handler_map.count(task_data->type) == 1,
                   "The server does not know how to handle message type %s.",
                   ip_message_type_to_string(task_data->type).c_str());
        auto handler_function = handler_map[task_data->type];
        handler_function(data, task_data);

        // Let's delete the message data
        delete task_data;
        MSG_task_destroy(task_received);

        // Let's send a message to the scheduler if needed
        if (data->sched_ready && // The scheduler must be ready
            !data->end_of_simulation_sent && // It will NOT be called if SIMULATION_ENDS has already been sent
            !context->proto_writer->is_empty()) // There must be something to send to it
        {
            RequestReplyProcessArguments * req_rep_args = new RequestReplyProcessArguments;
            req_rep_args->context = context;
            req_rep_args->send_buffer = context->proto_writer->generate_current_message(MSG_get_clock());
            context->proto_writer->clear();

            MSG_process_create("Scheduler REQ-REP", request_reply_scheduler_process, (void*)req_rep_args, MSG_host_self());
            data->sched_ready = false;
            if (data->all_jobs_submitted_and_completed)
            {
                data->end_of_simulation_sent = true;
            }
        }

    } // end of while

    XBT_INFO("Simulation is finished!");
    bool simulation_is_completed = data->all_jobs_submitted_and_completed;
    (void) simulation_is_completed; // Avoids a warning if assertions are ignored
    xbt_assert(simulation_is_completed, "Left simulation loop, but the simulation does NOT seem finished...");

    delete data;
    delete args;
    return 0;
}

void server_on_submitter_hello(ServerData * data,
                               IPMessage * task_data)
{
    xbt_assert(task_data->data != nullptr);
    xbt_assert(!data->all_jobs_submitted_and_completed,
               "A new submitter said hello but all jobs have already been submitted and completed... Aborting.");
    SubmitterHelloMessage * message = (SubmitterHelloMessage *) task_data->data;

    xbt_assert(data->submitters.count(message->submitter_name) == 0,
               "Invalid new submitter '%s': a submitter with the same name already exists!",
               message->submitter_name.c_str());

    data->nb_submitters++;

    ServerData::Submitter * submitter = new ServerData::Submitter;
    submitter->mailbox = message->submitter_name;
    submitter->should_be_called_back = message->enable_callback_on_job_completion;

    data->submitters[message->submitter_name] = submitter;

    XBT_INFO("New submitter said hello. Number of polite submitters: %d",
             data->nb_submitters);
}

void server_on_submitter_bye(ServerData * data,
                             IPMessage * task_data)
{
    xbt_assert(task_data->data != nullptr);
    SubmitterByeMessage * message = (SubmitterByeMessage *) task_data->data;

    xbt_assert(data->submitters.count(message->submitter_name) == 1);
    delete data->submitters[message->submitter_name];
    data->submitters.erase(message->submitter_name);

    data->nb_submitters_finished++;
    if (message->is_workflow_submitter)
    {
        data->nb_workflow_submitters_finished++;
    }
    XBT_INFO("A submitted said goodbye. Number of finished submitters: %d",
             data->nb_submitters_finished);

    check_submitted_and_completed(data);
}

void server_on_job_completed(ServerData * data,
                             IPMessage * task_data)
{
    xbt_assert(task_data->data != nullptr);
    JobCompletedMessage * message = (JobCompletedMessage *) task_data->data;

    if (data->origin_of_jobs.count(message->job_id) == 1)
    {
        // Let's call the submitter which submitted the job back
        SubmitterJobCompletionCallbackMessage * msg = new SubmitterJobCompletionCallbackMessage;
        msg->job_id = message->job_id;

        ServerData::Submitter * submitter = data->origin_of_jobs.at(message->job_id);
        dsend_message(submitter->mailbox, IPMessageType::SUBMITTER_CALLBACK, (void*) msg);

        data->origin_of_jobs.erase(message->job_id);
    }

    data->nb_running_jobs--;
    xbt_assert(data->nb_running_jobs >= 0);
    data->nb_completed_jobs++;
    xbt_assert(data->nb_completed_jobs + data->nb_running_jobs <= data->nb_submitted_jobs);
    Job * job = data->context->workloads.job_at(message->job_id);

    XBT_INFO("Job %s has COMPLETED. %d jobs completed so far",
             job->id.to_string().c_str(), data->nb_completed_jobs);

    data->context->proto_writer->append_job_completed(message->job_id.to_string(),
                                                      job_state_to_string(job->state),
                                                      job->kill_reason,
                                                      job->allocation.to_string_hyphen(" "),
                                                      job->return_code,
                                                      MSG_get_clock());

    check_submitted_and_completed(data);
}

void server_on_job_submitted(ServerData * data,
                             IPMessage * task_data)
{
    // Ignore all submissions if -k was specified and all workflows have completed
    if ((data->context->workflows.size() != 0) && (data->context->terminate_with_last_workflow) &&
        (data->nb_workflow_submitters_finished == data->context->workflows.size()))
    {
        XBT_INFO("Ignoring Job due to -k command-line option");
        return;
    }

    xbt_assert(task_data->data != nullptr);
    JobSubmittedMessage * message = (JobSubmittedMessage *) task_data->data;

    xbt_assert(data->submitters.count(message->submitter_name) == 1);

    ServerData::Submitter * submitter = data->submitters.at(message->submitter_name);
    if (submitter->should_be_called_back)
    {
        xbt_assert(data->origin_of_jobs.count(message->job_id) == 0);
        data->origin_of_jobs[message->job_id] = submitter;
    }

    // Let's retrieve the Job from memory (or add it into memory if it is dynamic)
    XBT_INFO("Job received: %s\n", message->job_id.to_string().c_str());

    XBT_INFO("Workloads: %s", data->context->workloads.to_string().c_str());

    xbt_assert(data->context->workloads.job_is_registered(message->job_id));
    Job * job = data->context->workloads.job_at(message->job_id);
    job->id = message->job_id;

    // Update control information
    job->state = JobState::JOB_STATE_SUBMITTED;
    ++data->nb_submitted_jobs;
    XBT_INFO("Job %s SUBMITTED. %d jobs submitted so far",
             message->job_id.to_string().c_str(), data->nb_submitted_jobs);

    string job_json_description, profile_json_description;

    if (!data->context->redis_enabled)
    {
        job_json_description = job->json_description;
        if (data->context->submission_forward_profiles)
        {
            profile_json_description = job->workload->profiles->at(job->profile)->json_description;
        }
    }

    data->context->proto_writer->append_job_submitted(job->id.to_string(), job_json_description,
                                                      profile_json_description, MSG_get_clock());
}

void server_on_pstate_modification(ServerData * data,
                                   IPMessage * task_data)
{
    xbt_assert(task_data->data != nullptr);
    PStateModificationMessage * message = (PStateModificationMessage *) task_data->data;

    data->context->current_switches.add_switch(message->machine_ids, message->new_pstate);

    if (data->context->energy_used)
    {
        data->context->energy_tracer.add_pstate_change(MSG_get_clock(), message->machine_ids,
                                                       message->new_pstate);
    }

    // Let's quickly check whether this is a switchON or a switchOFF
    // Unknown transition states will be set to -42.
    int transition_state = -42;
    Machine * first_machine = data->context->machines[message->machine_ids.first_element()];
    if (first_machine->pstates[message->new_pstate] == PStateType::COMPUTATION_PSTATE)
    {
        transition_state = -1; // means we are switching to a COMPUTATION_PSTATE
    }
    else if (first_machine->pstates[message->new_pstate] == PStateType::SLEEP_PSTATE)
    {
        transition_state = -2; // means we are switching to a SLEEP_PSTATE
    }

    if (data->context->energy_used)
    {
        // The pstate is set to an invalid one to know the machines are in transition.
        data->context->pstate_tracer.add_pstate_change(MSG_get_clock(), message->machine_ids,
                                                       transition_state);
    }

    // Let's mark that some switches have been requested
    data->context->nb_grouped_switches++;
    data->context->nb_machine_switches += message->machine_ids.size();

    for (auto machine_it = message->machine_ids.elements_begin();
         machine_it != message->machine_ids.elements_end();
         ++machine_it)
    {
        const int machine_id = *machine_it;
        Machine * machine = data->context->machines[machine_id];
        int curr_pstate = MSG_host_get_pstate(machine->host);

        if (machine->pstates[curr_pstate] == PStateType::COMPUTATION_PSTATE)
        {
            if (machine->pstates[message->new_pstate] == PStateType::COMPUTATION_PSTATE)
            {
                XBT_INFO("Switching machine %d ('%s') pstate : %d -> %d.", machine->id,
                         machine->name.c_str(), curr_pstate, message->new_pstate);
                MSG_host_set_pstate(machine->host, message->new_pstate);
                xbt_assert(MSG_host_get_pstate(machine->host) == message->new_pstate);

                MachineRange all_switched_machines;
                if (data->context->current_switches.mark_switch_as_done(machine->id, message->new_pstate,
                                                                        all_switched_machines,
                                                                        data->context))
                {
                    data->context->proto_writer->append_resource_state_changed(all_switched_machines,
                                                                               std::to_string(message->new_pstate),
                                                                               MSG_get_clock());
                }
            }
            else if (machine->pstates[message->new_pstate] == PStateType::SLEEP_PSTATE)
            {
                machine->update_machine_state(MachineState::TRANSITING_FROM_COMPUTING_TO_SLEEPING);
                SwitchPStateProcessArguments * args = new SwitchPStateProcessArguments;
                args->context = data->context;
                args->machine_id = machine_id;
                args->new_pstate = message->new_pstate;

                string pname = "switch ON " + to_string(machine_id);
                MSG_process_create(pname.c_str(), switch_off_machine_process, (void*)args, machine->host);

                ++data->nb_switching_machines;
            }
            else
            {
                XBT_ERROR("Switching from a communication pstate to an invalid pstate on machine %d ('%s') : %d -> %d",
                          machine->id, machine->name.c_str(), curr_pstate, message->new_pstate);
            }
        }
        else if (machine->pstates[curr_pstate] == PStateType::SLEEP_PSTATE)
        {
            xbt_assert(machine->pstates[message->new_pstate] == PStateType::COMPUTATION_PSTATE,
                    "Switching from a sleep pstate to a non-computation pstate on machine %d ('%s') : %d -> %d, which is forbidden",
                    machine->id, machine->name.c_str(), curr_pstate, message->new_pstate);

            machine->update_machine_state(MachineState::TRANSITING_FROM_SLEEPING_TO_COMPUTING);
            SwitchPStateProcessArguments * args = new SwitchPStateProcessArguments;
            args->context = data->context;
            args->machine_id = machine_id;
            args->new_pstate = message->new_pstate;

            string pname = "switch OFF " + to_string(machine_id);
            MSG_process_create(pname.c_str(), switch_on_machine_process, (void*)args, machine->host);

            ++data->nb_switching_machines;
        }
        else
        {
            XBT_ERROR("Machine %d ('%s') has an invalid pstate : %d", machine->id, machine->name.c_str(), curr_pstate);
        }
    }

    if (data->context->trace_machine_states)
    {
        data->context->machine_state_tracer.write_machine_states(MSG_get_clock());
    }
}

void server_on_waiting_done(ServerData * data,
                            IPMessage * task_data)
{
    (void) task_data;
    data->context->proto_writer->append_requested_call(MSG_get_clock());
    --data->nb_waiters;
}

void server_on_sched_ready(ServerData * data,
                           IPMessage * task_data)
{
    (void) task_data;
    data->sched_ready = true;
}

void server_on_sched_wait_answer(ServerData * data,
                                 IPMessage * task_data)
{
    (void) data;
    SchedWaitAnswerMessage * message = new SchedWaitAnswerMessage;
    *message = *( (SchedWaitAnswerMessage *) task_data->data);

    //    Submitter * submitter = origin_of_wait_queries.at({message->nb_resources,message->processing_time});
    dsend_message(message->submitter_name, IPMessageType::SCHED_WAIT_ANSWER, (void*) message);
    //    origin_of_wait_queries.erase({message->nb_resources,message->processing_time});
}

void server_on_sched_tell_me_energy(ServerData * data,
                                    IPMessage * task_data)
{
    (void) task_data;
    long double total_consumed_energy = data->context->machines.total_consumed_energy(data->context);
    data->context->proto_writer->append_answer_energy(total_consumed_energy, MSG_get_clock());
}

void server_on_wait_query(ServerData * data,
                          IPMessage * task_data)
{
    (void) data;
    (void) task_data;
    //WaitQueryMessage * message = (WaitQueryMessage *) task_data->data;

    //    XBT_INFO("received : %s , %s\n", to_string(message->nb_resources).c_str(), to_string(message->processing_time).c_str());
    xbt_assert(false, "Unimplemented! TODO");

    //Submitter * submitter = submitters.at(message->submitter_name);
    //origin_of_wait_queries[{message->nb_resources,message->processing_time}] = submitter;
}

void server_on_switched(ServerData * data,
                        IPMessage * task_data)
{
    xbt_assert(task_data->data != nullptr);
    SwitchMessage * message = (SwitchMessage *) task_data->data;

    xbt_assert(data->context->machines.exists(message->machine_id));
    Machine * machine = data->context->machines[message->machine_id];
    (void) machine; // Avoids a warning if assertions are ignored
    xbt_assert(MSG_host_get_pstate(machine->host) == message->new_pstate);

    MachineRange all_switched_machines;
    if (data->context->current_switches.mark_switch_as_done(message->machine_id, message->new_pstate,
                                                            all_switched_machines, data->context))
    {
        if (data->context->trace_machine_states)
        {
            data->context->machine_state_tracer.write_machine_states(MSG_get_clock());
        }

        data->context->proto_writer->append_resource_state_changed(all_switched_machines,
                                                                   std::to_string(message->new_pstate),
                                                                   MSG_get_clock());
    }

    --data->nb_switching_machines;
}

void server_on_killing_done(ServerData * data,
                            IPMessage * task_data)
{
    xbt_assert(task_data->data != nullptr);
    KillingDoneMessage * message = (KillingDoneMessage *) task_data->data;

    vector<string> job_ids_str;
    vector<string> really_killed_job_ids_str;
    job_ids_str.reserve(message->jobs_ids.size());
    map<string, BatTask *> jobs_progress_str;

    // manage job Id list
    for (const JobIdentifier & job_id : message->jobs_ids)
    {
        job_ids_str.push_back(job_id.to_string());

        // store job progress from BatTask tree in str
        jobs_progress_str[job_id.to_string()] = message->jobs_progress[job_id];

        const Job * job = data->context->workloads.job_at(job_id);
        if (job->state == JobState::JOB_STATE_COMPLETED_KILLED)
        {
            data->nb_running_jobs--;
            xbt_assert(data->nb_running_jobs >= 0);
            data->nb_completed_jobs++;
            xbt_assert(data->nb_completed_jobs + data->nb_running_jobs <= data->nb_submitted_jobs);

            really_killed_job_ids_str.push_back(job_id.to_string());

            // also add a job complete message for the jobs that have really been
            // killed
            data->context->proto_writer->append_job_completed(
                job->id.to_string(),
                job_state_to_string(job->state),
                job->kill_reason,
                job->allocation.to_string_hyphen(" "),
                job->return_code,
                MSG_get_clock());
        }
    }

    XBT_INFO("Jobs {%s} have been killed (the following ones have REALLY been killed: {%s})",
             boost::algorithm::join(job_ids_str, ",").c_str(),
             boost::algorithm::join(really_killed_job_ids_str, ",").c_str());

    data->context->proto_writer->append_job_killed(job_ids_str, jobs_progress_str, MSG_get_clock());
    --data->nb_killers;

    check_submitted_and_completed(data);
}

void server_on_end_dynamic_submit(ServerData * data,
                                  IPMessage * task_data)
{
    (void) task_data;
    data->context->submission_sched_finished = true;

    check_submitted_and_completed(data);
}

void server_on_continue_dynamic_submit(ServerData * data,
                                  IPMessage * task_data)
{
    (void) task_data;
    data->context->submission_sched_finished = false;

    check_submitted_and_completed(data);
}

void server_on_submit_job(ServerData * data,
                          IPMessage * task_data)
{
    xbt_assert(task_data->data != nullptr);
    JobSubmittedByDPMessage * message = (JobSubmittedByDPMessage *) task_data->data;

    // Let's update global states
    ++data->nb_submitted_jobs;

    xbt_assert(data->context->workloads.exists(message->job_id.workload_name),
               "Internal error: Workload '%s' should exist.",
               message->job_id.workload_name.c_str());
    xbt_assert(data->context->workloads.job_is_registered(message->job_id),
               "Internal error: job '%s' should exist.",
               message->job_id.to_string().c_str());

    const Job * job = data->context->workloads.job_at(message->job_id);

    Workload * workload = data->context->workloads.at(message->job_id.workload_name);
    xbt_assert(workload->profiles->exists(job->profile),
               "Dynamically submitted job '%s' has no profile: "
               "Workload '%s' has no profile named '%s'. "
               "When submitting a dynamic job, its profile should either already exist "
               "or be submitted inside the SUBMIT_JOB message. "
               "If the profile is also dynamic, it can be submitted with the SUBMIT_PROFILE "
               "message but you must ensure that the profile is sent (non-strictly) before "
               "the SUBMIT_JOB message.",
               job->id.to_string().c_str(),
               workload->name.c_str(), job->profile.c_str());

    if (data->context->submission_sched_ack)
    {
        string job_json_description, profile_json_description;

        if (!data->context->redis_enabled)
        {
            job_json_description = job->json_description;
            if (data->context->submission_forward_profiles)
            {
                profile_json_description = job->workload->profiles->at(job->profile)->json_description;
            }
        }

        data->context->proto_writer->append_job_submitted(job->id.to_string(), job_json_description,
                                                          profile_json_description,
                                                          MSG_get_clock());
    }
}

void server_on_submit_profile(ServerData * data,
                          IPMessage * task_data)
{
    xbt_assert(task_data->data != nullptr);
    ProfileSubmittedByDPMessage * message = (ProfileSubmittedByDPMessage *) task_data->data;
    (void) message;

    // Does nothing.
    // Just here to keep the usual time increases from protocol reader to orchestrator.

    xbt_assert(data->context->submission_sched_enabled,
               "Profile submission coming from the decision process received but the option "
               "seems disabled... It can be activated by specifying a configuration file "
               "to Batsim.");

    Workload * workload = data->context->workloads.at(message->workload_name);
    if (!workload->profiles->exists(message->profile_name))
    {
        XBT_INFO("Adding user-submitted profile %s to workload %s",
                message->profile_name.c_str(),
                message->workload_name.c_str());
        Profile * profile = Profile::from_json(message->profile_name,
                                               message->profile,
                                               "Invalid JSON profile received from the scheduler");
        workload->profiles->add_profile(message->profile_name, profile);
    }
    else
    {
        XBT_WARN("New submission of profile '%s' of workload '%s' is discarded (old profile kept as-is)",
                 message->profile.c_str(), message->workload_name.c_str());
        // TODO? check profile collisions
    }
}

void server_on_change_job_state(ServerData * data,
                                IPMessage * task_data)
{
    xbt_assert(task_data->data != nullptr);
    ChangeJobStateMessage * message = (ChangeJobStateMessage *) task_data->data;

    Job * job = data->context->workloads.job_at(message->job_id);

    XBT_INFO("Change job state: Job %s to state %s",
             job->id.to_string().c_str(),
             message->job_state.c_str());

    JobState new_state = job_state_from_string(message->job_state);

    switch (job->state)
    {
    case JobState::JOB_STATE_SUBMITTED:
        switch (new_state)
        {
        case JobState::JOB_STATE_RUNNING:
            job->starting_time = MSG_get_clock();
            data->nb_running_jobs++;
            xbt_assert(data->nb_running_jobs <= data->nb_submitted_jobs);
            break;
        case JobState::JOB_STATE_REJECTED:
            data->nb_completed_jobs++;
            xbt_assert(data->nb_completed_jobs + data->nb_running_jobs <= data->nb_submitted_jobs);
            break;
        default:
            xbt_assert(false,
                       "Can only change the state of a submitted job to running or rejected. "
                       "State was %s", job_state_to_string(job->state).c_str());
        }
        break;
    case JobState::JOB_STATE_RUNNING:
        switch (new_state)
        {
        case JobState::JOB_STATE_COMPLETED_SUCCESSFULLY:
        case JobState::JOB_STATE_COMPLETED_FAILED:
        case JobState::JOB_STATE_COMPLETED_WALLTIME_REACHED:
        case JobState::JOB_STATE_COMPLETED_KILLED:
            job->runtime = MSG_get_clock() - job->starting_time;
            data->nb_running_jobs--;
            xbt_assert(data->nb_running_jobs >= 0);
            data->nb_completed_jobs++;
            xbt_assert(data->nb_completed_jobs + data->nb_running_jobs <= data->nb_submitted_jobs);
            break;
        default:
            xbt_assert(false,
                       "Can only change the state of a running job to completed "
                       "(successfully, failed, and killed). State was %s",
                       job_state_to_string(job->state).c_str());
        }
        break;
    default:
        xbt_assert(false,
                   "Can only change the state of a submitted or running job. State was %s",
                   job_state_to_string(job->state).c_str());
    }

    job->state = new_state;
    job->kill_reason = message->kill_reason;

    check_submitted_and_completed(data);
}

void server_on_to_job_msg(ServerData * data,
                          IPMessage * task_data)
{
    xbt_assert(task_data->data != nullptr);
    ToJobMessage * message = (ToJobMessage *) task_data->data;

    Job * job = data->context->workloads.job_at(message->job_id);

    XBT_INFO("Send message to job: Job %s message=%s",
             job->id.to_string().c_str(),
             message->message.c_str());

    job->incoming_message_buffer.push_back(message->message);

    check_submitted_and_completed(data);
}

void server_on_from_job_msg(ServerData * data,
                          IPMessage * task_data)
{
    xbt_assert(task_data->data != nullptr);
    FromJobMessage * message = (FromJobMessage *) task_data->data;

    Job * job = data->context->workloads.job_at(message->job_id);

    XBT_INFO("Send message to scheduler: Job %s",
             job->id.to_string().c_str());

    data->context->proto_writer->append_from_job_message(message->job_id.to_string(),
                                                         message->message,
                                                         MSG_get_clock());

    check_submitted_and_completed(data);
}

void server_on_reject_job(ServerData * data,
                          IPMessage * task_data)
{
    xbt_assert(task_data->data != nullptr);
    JobRejectedMessage * message = (JobRejectedMessage *) task_data->data;

    Job * job = data->context->workloads.job_at(message->job_id);
    job->state = JobState::JOB_STATE_REJECTED;
    data->nb_completed_jobs++;

    XBT_INFO("Job %s has been rejected",
             job->id.to_string().c_str());

    check_submitted_and_completed(data);
}

void server_on_kill_jobs(ServerData * data,
                         IPMessage * task_data)
{
    xbt_assert(task_data->data != nullptr);
    KillJobMessage * message = (KillJobMessage *) task_data->data;

    KillerProcessArguments * args = new KillerProcessArguments;
    args->context = data->context;

    for (const JobIdentifier & job_id : message->jobs_ids)
    {
        Job * job = data->context->workloads.job_at(job_id);

        // Let's discard jobs whose kill has already been requested
        if (!job->kill_requested)
        {
            // Let's check the job state
            xbt_assert(job->state == JobState::JOB_STATE_RUNNING || job->is_complete(),
                       "Invalid KILL_JOB: job_id '%s' refers to a job not being executed nor completed.",
                       job_id.to_string().c_str());

            // Let's mark that the job kill has been requested
            job->kill_requested = true;

            // The job is included in the killer_process arguments
            args->jobs_ids.push_back(job_id);
        }
    }

    MSG_process_create("killer_process", killer_process, (void *) args, MSG_host_self());
    ++data->nb_killers;
}

void server_on_call_me_later(ServerData * data,
                             IPMessage * task_data)
{
    xbt_assert(task_data->data != nullptr);
    CallMeLaterMessage * message = (CallMeLaterMessage *) task_data->data;

    xbt_assert(message->target_time > MSG_get_clock(),
               "You asked to be awaken in the past! (you ask: %f, it is: %f)",
               message->target_time, MSG_get_clock());

    WaiterProcessArguments * args = new WaiterProcessArguments;
    args->target_time = message->target_time;

    string pname = "waiter " + to_string(message->target_time);
    MSG_process_create(pname.c_str(), waiter_process, (void*) args,
                       data->context->machines.master_machine()->host);
    ++data->nb_waiters;
}

void server_on_execute_job(ServerData * data,
                           IPMessage * task_data)
{
    xbt_assert(task_data->data != nullptr);
    ExecuteJobMessage * message = (ExecuteJobMessage *) task_data->data;
    SchedulingAllocation * allocation = message->allocation;

    xbt_assert(data->context->workloads.job_is_registered(allocation->job_id),
               "Trying to execute job '%s', which is not registered in the workload!",
               allocation->job_id.to_string().c_str());

    xbt_assert(data->context->workloads.job_profile_is_registered(allocation->job_id),
               "Trying to execute job '%s', in which the profile is not registered in the workload!",
               allocation->job_id.to_string().c_str());

    Job * job = data->context->workloads.job_at(allocation->job_id);
    xbt_assert(job->state == JobState::JOB_STATE_SUBMITTED,
               "Cannot execute job '%s': its state (%d) is not JOB_STATE_SUBMITTED.",
               job->id.to_string().c_str(), job->state);

    job->state = JobState::JOB_STATE_RUNNING;

    data->nb_running_jobs++;
    xbt_assert(data->nb_running_jobs <= data->nb_submitted_jobs);

    if (!data->context->allow_time_sharing)
    {
        for (auto machine_id_it = allocation->machine_ids.elements_begin(); machine_id_it != allocation->machine_ids.elements_end(); ++machine_id_it)
        {
            int machine_id = *machine_id_it;
            const Machine * machine = data->context->machines[machine_id];
            (void) machine; // Avoids a warning if assertions are ignored
            xbt_assert(machine->jobs_being_computed.empty(),
                       "Invalid job allocation: machine %d ('%s') is currently computing jobs (these ones:"
                       " {%s}) whereas space sharing is forbidden. Space sharing can be enabled via an option,"
                       " try --help to display the available options", machine->id, machine->name.c_str(),
                       machine->jobs_being_computed_as_string().c_str());
        }
    }

    if (data->context->energy_used)
    {
        // Check that every machine is in a computation pstate
        for (auto machine_id_it = allocation->machine_ids.elements_begin(); machine_id_it != allocation->machine_ids.elements_end(); ++machine_id_it)
        {
            int machine_id = *machine_id_it;
            Machine * machine = data->context->machines[machine_id];
            int ps = MSG_host_get_pstate(machine->host);
            (void) ps; // Avoids a warning if assertions are ignored
            xbt_assert(machine->has_pstate(ps));
            xbt_assert(machine->pstates[ps] == PStateType::COMPUTATION_PSTATE,
                       "Invalid job allocation: machine %d ('%s') is not in a computation pstate (ps=%d)",
                       machine->id, machine->name.c_str(), ps);
            xbt_assert(machine->state == MachineState::COMPUTING || machine->state == MachineState::IDLE,
                       "Invalid job allocation: machine %d ('%s') cannot compute jobs now (the machine is"
                       " neither computing nor being idle)", machine->id, machine->name.c_str());
        }
    }

<<<<<<< HEAD
    // Only this profile is able to manage the following scenario:
    // The scheduler allocated a different number of resources than the
    // number of requested resources.
    if (job->workload->profiles->at(job->profile)->type != ProfileType::MSG_PARALLEL_HOMOGENEOUS_TOTAL_AMOUNT) {
        xbt_assert((int)allocation->mapping.size() == job->required_nb_res,
                 "Invalid job %s allocation. The job requires %d machines but only %d were given (%s). "
=======
    // Only the this profile that take a total amount of work is capable to
    // manage correctly a different number of resources than the requested
    // number
    if (job->workload->profiles->at(job->profile)->type != ProfileType::MSG_PARALLEL_HOMOGENEOUS_TOTAL_AMOUNT
        and job->workload->profiles->at(job->profile)->type != ProfileType::SEQUENCE)  {
        xbt_assert((int)allocation->mapping.size() == job->requested_nb_res,
                 "Job '%s' allocation is invalid. The job requires %d machines but only %d were given (%s). "
>>>>>>> 842efbed
                 "Using a different number of machines is only allowed if a custom mapping is specified. "
                 "This mapping must specify which allocated machine each executor should use.",
                 job->id.to_string().c_str(), job->requested_nb_res, (int)allocation->mapping.size(),
                 allocation->machine_ids.to_string_hyphen().c_str());
    }

    // Let's generate the hosts used by the job
    allocation->hosts.clear();
    allocation->hosts.reserve(allocation->machine_ids.size());

    for (unsigned int executor_id = 0; executor_id < allocation->mapping.size(); ++executor_id)
    {
        int machine_id_within_allocated_resources = allocation->mapping[executor_id];
        int machine_id = allocation->machine_ids[machine_id_within_allocated_resources];

        msg_host_t to_add = data->context->machines[machine_id]->host;
        allocation->hosts.push_back(to_add);
        // Only add the host if it is not already added (due to custom mapping)
        //if (std::find(allocation->hosts.begin(), allocation->hosts.end(), to_add) == allocation->hosts.end())
        //{
        //    allocation->hosts.push_back(to_add);
        //}
    }

    ExecuteJobProcessArguments * exec_args = new ExecuteJobProcessArguments;
    exec_args->context = data->context;
    exec_args->allocation = allocation;
    exec_args->notify_server_at_end = true;
    string pname = "job_" + job->id.to_string();
    msg_process_t process = MSG_process_create(pname.c_str(), execute_job_process,
                                               (void*)exec_args,
                                               data->context->machines[allocation->machine_ids.first_element()]->host);
    job->execution_processes.insert(process);
}

void check_submitted_and_completed(ServerData * data)
{
    if (!data->all_jobs_submitted_and_completed && // guard to prevent multiple SIMULATION_ENDS events
        data->nb_submitters_finished == data->nb_submitters && // all submitters must have finished
        data->nb_completed_jobs == data->nb_submitted_jobs && // all submitted jobs must have finished
        // If dynamic submission is enabled, it must be finished
        (!data->context->submission_sched_enabled || data->context->submission_sched_finished))
    {
        XBT_INFO("It seems that all jobs have been submitted and completed!");
        data->all_jobs_submitted_and_completed = true;

        data->context->proto_writer->append_simulation_ends(MSG_get_clock());
    }
}<|MERGE_RESOLUTION|>--- conflicted
+++ resolved
@@ -841,26 +841,18 @@
         }
     }
 
-<<<<<<< HEAD
     // Only this profile is able to manage the following scenario:
     // The scheduler allocated a different number of resources than the
     // number of requested resources.
-    if (job->workload->profiles->at(job->profile)->type != ProfileType::MSG_PARALLEL_HOMOGENEOUS_TOTAL_AMOUNT) {
-        xbt_assert((int)allocation->mapping.size() == job->required_nb_res,
-                 "Invalid job %s allocation. The job requires %d machines but only %d were given (%s). "
-=======
-    // Only the this profile that take a total amount of work is capable to
-    // manage correctly a different number of resources than the requested
-    // number
     if (job->workload->profiles->at(job->profile)->type != ProfileType::MSG_PARALLEL_HOMOGENEOUS_TOTAL_AMOUNT
-        and job->workload->profiles->at(job->profile)->type != ProfileType::SEQUENCE)  {
+        and job->workload->profiles->at(job->profile)->type != ProfileType::SEQUENCE)
+    {
         xbt_assert((int)allocation->mapping.size() == job->requested_nb_res,
-                 "Job '%s' allocation is invalid. The job requires %d machines but only %d were given (%s). "
->>>>>>> 842efbed
-                 "Using a different number of machines is only allowed if a custom mapping is specified. "
-                 "This mapping must specify which allocated machine each executor should use.",
-                 job->id.to_string().c_str(), job->requested_nb_res, (int)allocation->mapping.size(),
-                 allocation->machine_ids.to_string_hyphen().c_str());
+                   "Job '%s' allocation is invalid. The job requires %d machines but only %d were given (%s). "
+                   "Using a different number of machines is only allowed if a custom mapping is specified. "
+                   "This mapping must specify which allocated machine each executor should use.",
+                   job->id.to_string().c_str(), job->requested_nb_res, (int)allocation->mapping.size(),
+                   allocation->machine_ids.to_string_hyphen().c_str());
     }
 
     // Let's generate the hosts used by the job
