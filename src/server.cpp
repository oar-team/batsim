/**
 * @file server.cpp
 * @brief Contains functions related to the general orchestration of the simulation
 */

#include "server.hpp"

#include <string>

#include <boost/algorithm/string.hpp>

#include <simgrid/msg.h>
#include <simgrid/s4u.hpp>

#include "context.hpp"
#include "ipp.hpp"
#include "network.hpp"
#include "jobs_execution.hpp"

XBT_LOG_NEW_DEFAULT_CATEGORY(server, "server"); //!< Logging

using namespace std;

void server_process(BatsimContext * context)
{
    ServerData * data = new ServerData;
    data->context = context;

    // Let's tell the Decision process that the simulation is about to begin
    // (and that some data can be read from the data storage)
    context->proto_writer->append_simulation_begins(context->machines,
                                                    context->workloads,
<<<<<<< HEAD
                                                    context->config_file,
                                                    context->allow_time_sharing_on_compute,
                                                    context->allow_time_sharing_on_storage,
=======
                                                    context->config_json,
                                                    context->allow_time_sharing,
>>>>>>> e210bb7c
                                                    MSG_get_clock());

    string send_buffer = context->proto_writer->generate_current_message(MSG_get_clock());
    context->proto_writer->clear();

    simgrid::s4u::Actor::create("Scheduler REQ-REP", simgrid::s4u::this_actor::get_host(),
                                request_reply_scheduler_process,
                                context, send_buffer);
    data->sched_ready = false;

    // Let's prepare a handler map to react on events
    std::map<IPMessageType, std::function<void(ServerData *, IPMessage *)>> handler_map;
    handler_map[IPMessageType::JOB_SUBMITTED] = server_on_job_submitted;
    handler_map[IPMessageType::JOB_SUBMITTED_BY_DP] = server_on_submit_job;
    handler_map[IPMessageType::PROFILE_SUBMITTED_BY_DP] = server_on_submit_profile;
    handler_map[IPMessageType::JOB_COMPLETED] = server_on_job_completed;
    handler_map[IPMessageType::PSTATE_MODIFICATION] = server_on_pstate_modification;
    handler_map[IPMessageType::SCHED_EXECUTE_JOB] = server_on_execute_job;
    handler_map[IPMessageType::SCHED_CHANGE_JOB_STATE] = server_on_change_job_state;
    handler_map[IPMessageType::TO_JOB_MSG] = server_on_to_job_msg;
    handler_map[IPMessageType::FROM_JOB_MSG] = server_on_from_job_msg;
    handler_map[IPMessageType::SCHED_REJECT_JOB] = server_on_reject_job;
    handler_map[IPMessageType::SCHED_KILL_JOB] = server_on_kill_jobs;
    handler_map[IPMessageType::SCHED_CALL_ME_LATER] = server_on_call_me_later;
    handler_map[IPMessageType::SCHED_TELL_ME_ENERGY] = server_on_sched_tell_me_energy;
    handler_map[IPMessageType::SCHED_WAIT_ANSWER] = server_on_sched_wait_answer;
    handler_map[IPMessageType::WAIT_QUERY] = server_on_wait_query;
    handler_map[IPMessageType::SCHED_READY] = server_on_sched_ready;
    handler_map[IPMessageType::WAITING_DONE] = server_on_waiting_done;
    handler_map[IPMessageType::KILLING_DONE] = server_on_killing_done;
    handler_map[IPMessageType::SUBMITTER_HELLO] = server_on_submitter_hello;
    handler_map[IPMessageType::SUBMITTER_BYE] = server_on_submitter_bye;
    handler_map[IPMessageType::SWITCHED_ON] = server_on_switched;
    handler_map[IPMessageType::SWITCHED_OFF] = server_on_switched;
    handler_map[IPMessageType::END_DYNAMIC_SUBMIT] = server_on_end_dynamic_submit;
    handler_map[IPMessageType::CONTINUE_DYNAMIC_SUBMIT] = server_on_continue_dynamic_submit;

    /* Currently, there is one submtiter per input file (workload or workflow).
       As workflows use an inner workload, calling nb_static_workloads() should
       be enough. The dynamic submitter (from the decision process) is not part
       of this count as it can finish then restart... */
    data->expected_nb_submitters = context->workloads.nb_static_workloads();

    // Is the simulation already finished? It can occur now if there is no job to execute.
    check_simulation_finished(data);

    // Simulation loop
    while (!data->end_of_simulation_ack_received)
    {
        // Wait and receive a message from a node or the request-reply process...
        IPMessage * message = receive_message("server");
        XBT_DEBUG("Server received a message of type %s:",
                 ip_message_type_to_string(message->type).c_str());

        // Handle the message
        xbt_assert(handler_map.count(message->type) == 1,
                   "The server does not know how to handle message type %s.",
                   ip_message_type_to_string(message->type).c_str());
        auto handler_function = handler_map[message->type];
        handler_function(data, message);

        // Delete the message
        delete message;

        // Let's send a message to the scheduler if needed
        if (data->sched_ready && // The scheduler must be ready
            !context->proto_writer->is_empty() && // There must be something to send to the scheduler
            !data->end_of_simulation_ack_received // The simulation must NOT be finished
            )
        {
            string send_buffer = context->proto_writer->generate_current_message(MSG_get_clock());
            context->proto_writer->clear();

            simgrid::s4u::Actor::create("Scheduler REQ-REP", simgrid::s4u::this_actor::get_host(),
                                        request_reply_scheduler_process,
                                        context, send_buffer);
            data->sched_ready = false;

            if (data->end_of_simulation_in_send_buffer)
            {
                data->end_of_simulation_in_send_buffer = false;
                data->end_of_simulation_sent = true;
            }
        }

    } // end of while

    XBT_INFO("Simulation is finished!");

    // Is simulation also finished for the decision process?
    xbt_assert(!data->end_of_simulation_in_send_buffer, "Left simulation loop, but the SIMULATION_ENDS message is still in the send buffer to the decision process.");
    xbt_assert(data->end_of_simulation_sent, "Left simulation loop, but the SIMULATION_ENDS message has not been sent to the scheduler.");
    xbt_assert(data->end_of_simulation_ack_received, "Left simulation loop, but the decision process did not ACK the SIMULATION_ENDS message.");

    // Are there still pending actions in Batsim?
    xbt_assert(data->sched_ready, "Left simulation loop, but a call to the decision process is ongoing.");
    xbt_assert(data->nb_running_jobs == 0, "Left simulation loop, but some jobs are running.");
    xbt_assert(data->nb_switching_machines == 0, "Left simulation loop, but some machines are being switched.");
    xbt_assert(data->nb_killers == 0, "Left simulation loop, but some killer processes (used to kill jobs) are running.");

    if (data->nb_waiters > 0)
        XBT_WARN("Left simulation loop, but some waiter processes (used to manage the CALL_ME_LATER message) are running.");

    // Consistency
    xbt_assert(data->nb_completed_jobs == data->nb_submitted_jobs, "All submitted jobs have not been completed (either executed and finished, or rejected).");

    delete data;
}

void server_on_submitter_hello(ServerData * data,
                               IPMessage * task_data)
{
    xbt_assert(task_data->data != nullptr);
    xbt_assert(!data->end_of_simulation_in_send_buffer,
               "A new submitter said hello but the simulation is finished... Aborting.");
    SubmitterHelloMessage * message = (SubmitterHelloMessage *) task_data->data;

    xbt_assert(data->submitters.count(message->submitter_name) == 0,
               "Invalid new submitter '%s': a submitter with the same name already exists!",
               message->submitter_name.c_str());

    data->nb_submitters++;

    ServerData::Submitter * submitter = new ServerData::Submitter;
    submitter->mailbox = message->submitter_name;
    submitter->should_be_called_back = message->enable_callback_on_job_completion;

    data->submitters[message->submitter_name] = submitter;

    XBT_DEBUG("New submitter said hello. Number of polite submitters: %d",
             data->nb_submitters);
}

void server_on_submitter_bye(ServerData * data,
                             IPMessage * task_data)
{
    xbt_assert(task_data->data != nullptr);
    SubmitterByeMessage * message = (SubmitterByeMessage *) task_data->data;

    xbt_assert(data->submitters.count(message->submitter_name) == 1);
    delete data->submitters[message->submitter_name];
    data->submitters.erase(message->submitter_name);

    data->nb_submitters_finished++;
    if (message->is_workflow_submitter)
    {
        data->nb_workflow_submitters_finished++;
    }
    XBT_DEBUG("A submitter said goodbye. Number of finished submitters: %d",
             data->nb_submitters_finished);

    if(data->nb_submitters_finished == data->expected_nb_submitters)
    {
        data->context->proto_writer->append_notify("no_more_static_job_to_submit", MSG_get_clock());
    }

    check_simulation_finished(data);
}

void server_on_job_completed(ServerData * data,
                             IPMessage * task_data)
{
    xbt_assert(task_data->data != nullptr);
    JobCompletedMessage * message = (JobCompletedMessage *) task_data->data;

    if (data->origin_of_jobs.count(message->job_id) == 1)
    {
        // Let's call the submitter which submitted the job back
        SubmitterJobCompletionCallbackMessage * msg = new SubmitterJobCompletionCallbackMessage;
        msg->job_id = message->job_id;

        ServerData::Submitter * submitter = data->origin_of_jobs.at(message->job_id);
        dsend_message(submitter->mailbox, IPMessageType::SUBMITTER_CALLBACK, (void*) msg);

        data->origin_of_jobs.erase(message->job_id);
    }

    data->nb_running_jobs--;
    xbt_assert(data->nb_running_jobs >= 0);
    data->nb_completed_jobs++;
    xbt_assert(data->nb_completed_jobs + data->nb_running_jobs <= data->nb_submitted_jobs);
    Job * job = data->context->workloads.job_at(message->job_id);

    XBT_INFO("Job %s has COMPLETED. %d jobs completed so far",
             job->id.to_string().c_str(), data->nb_completed_jobs);

    data->context->proto_writer->append_job_completed(message->job_id.to_string(),
                                                      job_state_to_string(job->state),
                                                      job->allocation.to_string_hyphen(" "),
                                                      job->return_code,
                                                      MSG_get_clock());

    check_simulation_finished(data);
}

void server_on_job_submitted(ServerData * data,
                             IPMessage * task_data)
{
    // Ignore all submissions if -k was specified and all workflows have completed
    if ((data->context->workflows.size() != 0) && (data->context->terminate_with_last_workflow) &&
        (data->nb_workflow_submitters_finished == data->context->workflows.size()))
    {
        XBT_INFO("Ignoring Job due to -k command-line option");
        return;
    }

    xbt_assert(task_data->data != nullptr);
    JobSubmittedMessage * message = (JobSubmittedMessage *) task_data->data;

    xbt_assert(data->submitters.count(message->submitter_name) == 1);

    ServerData::Submitter * submitter = data->submitters.at(message->submitter_name);
    for (JobIdentifier & job_id : message->job_ids)
    {
        if (submitter->should_be_called_back)
        {
            xbt_assert(data->origin_of_jobs.count(job_id) == 0);
            data->origin_of_jobs[job_id] = submitter;
        }

        // Let's retrieve the Job from memory (or add it into memory if it is dynamic)
        XBT_DEBUG("Job received: %s\n", job_id.to_string().c_str());

        XBT_DEBUG("Workloads: %s", data->context->workloads.to_string().c_str());

        xbt_assert(data->context->workloads.job_is_registered(job_id));
        Job * job = data->context->workloads.job_at(job_id);
        job->id = job_id;

        // Update control information
        job->state = JobState::JOB_STATE_SUBMITTED;
        ++data->nb_submitted_jobs;
        XBT_INFO("Job %s SUBMITTED. %d jobs submitted so far",
                 job_id.to_string().c_str(), data->nb_submitted_jobs);

        string job_json_description, profile_json_description;

        if (!data->context->redis_enabled)
        {
            job_json_description = job->json_description;
            if (data->context->submission_forward_profiles)
            {
                profile_json_description = job->workload->profiles->at(job->profile)->json_description;
            }
        }

        data->context->proto_writer->append_job_submitted(job->id.to_string(),
                                                          job_json_description,
                                                          profile_json_description,
                                                          MSG_get_clock());
    }
}

void server_on_pstate_modification(ServerData * data,
                                   IPMessage * task_data)
{
    xbt_assert(data->context->energy_used,
               "Receiving a pstate modification request, which is forbidden as "
               "Batsim has not been launched with energy support "
               "(cf. batsim --help).");

    xbt_assert(task_data->data != nullptr);
    PStateModificationMessage * message = (PStateModificationMessage *) task_data->data;

    data->context->current_switches.add_switch(message->machine_ids, message->new_pstate);
    data->context->energy_tracer.add_pstate_change(MSG_get_clock(), message->machine_ids,
                                                   message->new_pstate);

    // Let's quickly check whether this is a switchON or a switchOFF
    // Unknown transition states will be set to -42.
    int transition_state = -42;
    Machine * first_machine = data->context->machines[message->machine_ids.first_element()];
    if (first_machine->pstates[message->new_pstate] == PStateType::COMPUTATION_PSTATE)
    {
        transition_state = -1; // means we are switching to a COMPUTATION_PSTATE
    }
    else if (first_machine->pstates[message->new_pstate] == PStateType::SLEEP_PSTATE)
    {
        transition_state = -2; // means we are switching to a SLEEP_PSTATE
    }


    // The pstate is set to an invalid one to know the machines are in transition.
    data->context->pstate_tracer.add_pstate_change(MSG_get_clock(), message->machine_ids,
                                                   transition_state);

    // Let's mark that some switches have been requested
    data->context->nb_grouped_switches++;
    data->context->nb_machine_switches += message->machine_ids.size();

    for (auto machine_it = message->machine_ids.elements_begin();
         machine_it != message->machine_ids.elements_end();
         ++machine_it)
    {
        const int machine_id = *machine_it;
        Machine * machine = data->context->machines[machine_id];
        int curr_pstate = MSG_host_get_pstate(machine->host);

        if (machine->pstates[curr_pstate] == PStateType::COMPUTATION_PSTATE)
        {
            if (machine->pstates[message->new_pstate] == PStateType::COMPUTATION_PSTATE)
            {
                XBT_INFO("Switching machine %d ('%s') pstate : %d -> %d.", machine->id,
                         machine->name.c_str(), curr_pstate, message->new_pstate);
                MSG_host_set_pstate(machine->host, message->new_pstate);
                xbt_assert(MSG_host_get_pstate(machine->host) == message->new_pstate);

                IntervalSet all_switched_machines;
                if (data->context->current_switches.mark_switch_as_done(machine->id, message->new_pstate,
                                                                        all_switched_machines,
                                                                        data->context))
                {
                    data->context->proto_writer->append_resource_state_changed(all_switched_machines,
                                                                               std::to_string(message->new_pstate),
                                                                               MSG_get_clock());
                }
            }
            else if (machine->pstates[message->new_pstate] == PStateType::SLEEP_PSTATE)
            {
                machine->update_machine_state(MachineState::TRANSITING_FROM_COMPUTING_TO_SLEEPING);

                string pname = "switch ON " + to_string(machine_id);
                simgrid::s4u::Actor::create(pname.c_str(), machine->host, switch_off_machine_process,
                                            data->context, machine_id, message->new_pstate);

                ++data->nb_switching_machines;
            }
            else
            {
                XBT_ERROR("Switching from a communication pstate to an invalid pstate on machine %d ('%s') : %d -> %d",
                          machine->id, machine->name.c_str(), curr_pstate, message->new_pstate);
            }
        }
        else if (machine->pstates[curr_pstate] == PStateType::SLEEP_PSTATE)
        {
            xbt_assert(machine->pstates[message->new_pstate] == PStateType::COMPUTATION_PSTATE,
                    "Switching from a sleep pstate to a non-computation pstate on machine %d ('%s') : %d -> %d, which is forbidden",
                    machine->id, machine->name.c_str(), curr_pstate, message->new_pstate);

            machine->update_machine_state(MachineState::TRANSITING_FROM_SLEEPING_TO_COMPUTING);

            string pname = "switch OFF " + to_string(machine_id);
            simgrid::s4u::Actor::create(pname.c_str(), machine->host, switch_on_machine_process,
                                        data->context, machine_id, message->new_pstate);

            ++data->nb_switching_machines;
        }
        else
        {
            XBT_ERROR("Machine %d ('%s') has an invalid pstate : %d", machine->id, machine->name.c_str(), curr_pstate);
        }
    }

    if (data->context->trace_machine_states)
    {
        data->context->machine_state_tracer.write_machine_states(MSG_get_clock());
    }
}

void server_on_waiting_done(ServerData * data,
                            IPMessage * task_data)
{
    (void) task_data;
    data->context->proto_writer->append_requested_call(MSG_get_clock());
    --data->nb_waiters;
}

void server_on_sched_ready(ServerData * data,
                           IPMessage * task_data)
{
    (void) task_data;
    data->sched_ready = true;

    if (data->end_of_simulation_sent)
    {
        data->end_of_simulation_ack_received = true;
    }
}

void server_on_sched_wait_answer(ServerData * data,
                                 IPMessage * task_data)
{
    (void) data;
    SchedWaitAnswerMessage * message = new SchedWaitAnswerMessage;
    *message = *( (SchedWaitAnswerMessage *) task_data->data);

    //    Submitter * submitter = origin_of_wait_queries.at({message->nb_resources,message->processing_time});
    dsend_message(message->submitter_name, IPMessageType::SCHED_WAIT_ANSWER, (void*) message);
    //    origin_of_wait_queries.erase({message->nb_resources,message->processing_time});
}

void server_on_sched_tell_me_energy(ServerData * data,
                                    IPMessage * task_data)
{
    (void) task_data;
    xbt_assert(data->context->energy_used,
               "Received a request about the energy consumption of the "
               "machines but energy simulation is not enabled. "
               "Try --help to enable it.");
    long double total_consumed_energy = data->context->machines.total_consumed_energy(data->context);
    data->context->proto_writer->append_answer_energy(total_consumed_energy, MSG_get_clock());
}

void server_on_wait_query(ServerData * data,
                          IPMessage * task_data)
{
    (void) data;
    (void) task_data;
    //WaitQueryMessage * message = (WaitQueryMessage *) task_data->data;

    //    XBT_INFO("received : %s , %s\n", to_string(message->nb_resources).c_str(), to_string(message->processing_time).c_str());
    xbt_assert(false, "Unimplemented! TODO");

    //Submitter * submitter = submitters.at(message->submitter_name);
    //origin_of_wait_queries[{message->nb_resources,message->processing_time}] = submitter;
}

void server_on_switched(ServerData * data,
                        IPMessage * task_data)
{
    xbt_assert(task_data->data != nullptr);
    SwitchMessage * message = (SwitchMessage *) task_data->data;

    xbt_assert(data->context->machines.exists(message->machine_id));
    Machine * machine = data->context->machines[message->machine_id];
    (void) machine; // Avoids a warning if assertions are ignored
    xbt_assert(MSG_host_get_pstate(machine->host) == message->new_pstate);

    IntervalSet all_switched_machines;
    if (data->context->current_switches.mark_switch_as_done(message->machine_id, message->new_pstate,
                                                            all_switched_machines, data->context))
    {
        if (data->context->trace_machine_states)
        {
            data->context->machine_state_tracer.write_machine_states(MSG_get_clock());
        }

        data->context->proto_writer->append_resource_state_changed(all_switched_machines,
                                                                   std::to_string(message->new_pstate),
                                                                   MSG_get_clock());
    }

    --data->nb_switching_machines;
}

void server_on_killing_done(ServerData * data,
                            IPMessage * task_data)
{
    xbt_assert(task_data->data != nullptr);
    KillingDoneMessage * message = (KillingDoneMessage *) task_data->data;

    vector<string> job_ids_str;
    vector<string> really_killed_job_ids_str;
    job_ids_str.reserve(message->jobs_ids.size());
    map<string, BatTask *> jobs_progress_str;

    // manage job Id list
    for (const JobIdentifier & job_id : message->jobs_ids)
    {
        job_ids_str.push_back(job_id.to_string());

        // store job progress from BatTask tree in str
        jobs_progress_str[job_id.to_string()] = message->jobs_progress[job_id];

        const Job * job = data->context->workloads.job_at(job_id);
        if (job->state == JobState::JOB_STATE_COMPLETED_KILLED)
        {
            data->nb_running_jobs--;
            xbt_assert(data->nb_running_jobs >= 0);
            data->nb_completed_jobs++;
            xbt_assert(data->nb_completed_jobs + data->nb_running_jobs <= data->nb_submitted_jobs);

            really_killed_job_ids_str.push_back(job_id.to_string());

            // also add a job complete message for the jobs that have really been
            // killed
            data->context->proto_writer->append_job_completed(
                job->id.to_string(),
                job_state_to_string(job->state),
                job->allocation.to_string_hyphen(" "),
                job->return_code,
                MSG_get_clock());
        }
    }

    XBT_INFO("Jobs {%s} have been killed (the following ones have REALLY been killed: {%s})",
             boost::algorithm::join(job_ids_str, ",").c_str(),
             boost::algorithm::join(really_killed_job_ids_str, ",").c_str());

    data->context->proto_writer->append_job_killed(job_ids_str, jobs_progress_str, MSG_get_clock());
    --data->nb_killers;

    check_simulation_finished(data);
}

void server_on_end_dynamic_submit(ServerData * data,
                                  IPMessage * task_data)
{
    (void) task_data;

    data->context->submission_sched_finished = true;

    check_simulation_finished(data);
}

void server_on_continue_dynamic_submit(ServerData * data,
                                  IPMessage * task_data)
{
    (void) task_data;
    data->context->submission_sched_finished = false;

    check_simulation_finished(data);
}

void server_on_submit_job(ServerData * data,
                          IPMessage * task_data)
{
    xbt_assert(task_data->data != nullptr);
    JobSubmittedByDPMessage * message = (JobSubmittedByDPMessage *) task_data->data;

    // Let's update global states
    ++data->nb_submitted_jobs;

    xbt_assert(data->context->workloads.exists(message->job_id.workload_name),
               "Internal error: Workload '%s' should exist.",
               message->job_id.workload_name.c_str());
    xbt_assert(data->context->workloads.job_is_registered(message->job_id),
               "Internal error: job '%s' should exist.",
               message->job_id.to_string().c_str());

    const Job * job = data->context->workloads.job_at(message->job_id);

    Workload * workload = data->context->workloads.at(message->job_id.workload_name);

    if (!workload->profiles->exists(job->profile))
    {
        xbt_die(
                   "Dynamically submitted job '%s' has no profile: "
                   "Workload '%s' has no profile named '%s'. "
                   "When submitting a dynamic job, its profile should already exist "
                   "If the profile is also dynamic, it can be submitted with the SUBMIT_PROFILE "
                   "message but you must ensure that the profile is sent (non-strictly) before "
                   "the SUBMIT_JOB message.",
                   job->id.to_string().c_str(),
                   workload->name.c_str(), job->profile.c_str());
    }

    workload->check_single_job_validity(job);

    if (data->context->submission_sched_ack)
    {
        string job_json_description, profile_json_description;

        if (!data->context->redis_enabled)
        {
            job_json_description = job->json_description;
            if (data->context->submission_forward_profiles)
            {
                profile_json_description = job->workload->profiles->at(job->profile)->json_description;
            }
        }

        data->context->proto_writer->append_job_submitted(job->id.to_string(),
                                                          job_json_description,
                                                          profile_json_description,
                                                          MSG_get_clock());
    }
}

void server_on_submit_profile(ServerData * data,
                          IPMessage * task_data)
{
    xbt_assert(task_data->data != nullptr);
    ProfileSubmittedByDPMessage * message = (ProfileSubmittedByDPMessage *) task_data->data;
    (void) message;

    XBT_DEBUG("New user-submitted profile %s to workload %s",
                message->profile_name.c_str(),
                message->workload_name.c_str());
    // Does nothing.
    // Just here to keep the usual time increases from protocol reader to orchestrator.

    xbt_assert(data->context->submission_sched_enabled,
               "Profile submission coming from the decision process received but the option "
               "seems disabled... It can be activated by specifying a configuration file "
               "to Batsim.");

    Workload * workload = data->context->workloads.at(message->workload_name);
    if (!workload->profiles->exists(message->profile_name))
    {
        XBT_INFO("Adding user-submitted profile %s to workload %s",
                message->profile_name.c_str(),
                message->workload_name.c_str());
        Profile * profile = Profile::from_json(message->profile_name,
                                               message->profile,
                                               "Invalid JSON profile received from the scheduler");
        workload->profiles->add_profile(message->profile_name, profile);
    }
    else
    {
        xbt_die("Invalid Profile submission: the profile '%s' of workload '%s' that was submitted was already submitted before (old profile: %s)",
            message->profile_name.c_str(),
            message->workload_name.c_str(),
            workload->profiles->at(message->profile_name)->json_description.c_str());
    }
}

void server_on_change_job_state(ServerData * data,
                                IPMessage * task_data)
{
    xbt_assert(task_data->data != nullptr);
    ChangeJobStateMessage * message = (ChangeJobStateMessage *) task_data->data;

    Job * job = data->context->workloads.job_at(message->job_id);

    XBT_INFO("Change job state: Job %s to state %s",
             job->id.to_string().c_str(),
             message->job_state.c_str());

    JobState new_state = job_state_from_string(message->job_state);

    switch (job->state)
    {
    case JobState::JOB_STATE_SUBMITTED:
        switch (new_state)
        {
        case JobState::JOB_STATE_RUNNING:
            job->starting_time = MSG_get_clock();
            data->nb_running_jobs++;
            xbt_assert(data->nb_running_jobs <= data->nb_submitted_jobs);
            break;
        case JobState::JOB_STATE_REJECTED:
            data->nb_completed_jobs++;
            xbt_assert(data->nb_completed_jobs + data->nb_running_jobs <= data->nb_submitted_jobs);
            break;
        default:
            xbt_assert(false,
                       "Can only change the state of a submitted job to running or rejected. "
                       "State was %s", job_state_to_string(job->state).c_str());
        }
        break;
    case JobState::JOB_STATE_RUNNING:
        switch (new_state)
        {
        case JobState::JOB_STATE_COMPLETED_SUCCESSFULLY:
        case JobState::JOB_STATE_COMPLETED_FAILED:
        case JobState::JOB_STATE_COMPLETED_WALLTIME_REACHED:
        case JobState::JOB_STATE_COMPLETED_KILLED:
            job->runtime = MSG_get_clock() - job->starting_time;
            data->nb_running_jobs--;
            xbt_assert(data->nb_running_jobs >= 0);
            data->nb_completed_jobs++;
            xbt_assert(data->nb_completed_jobs + data->nb_running_jobs <= data->nb_submitted_jobs);
            break;
        default:
            xbt_assert(false,
                       "Can only change the state of a running job to completed "
                       "(successfully, failed, and killed). State was %s",
                       job_state_to_string(job->state).c_str());
        }
        break;
    default:
        xbt_assert(false,
                   "Can only change the state of a submitted or running job. State was %s",
                   job_state_to_string(job->state).c_str());
    }

    job->state = new_state;

    check_simulation_finished(data);
}

void server_on_to_job_msg(ServerData * data,
                          IPMessage * task_data)
{
    xbt_assert(task_data->data != nullptr);
    ToJobMessage * message = (ToJobMessage *) task_data->data;

    Job * job = data->context->workloads.job_at(message->job_id);

    XBT_INFO("Send message to job: Job %s message=%s",
             job->id.to_string().c_str(),
             message->message.c_str());

    job->incoming_message_buffer.push_back(message->message);

    check_simulation_finished(data);
}

void server_on_from_job_msg(ServerData * data,
                          IPMessage * task_data)
{
    xbt_assert(task_data->data != nullptr);
    FromJobMessage * message = (FromJobMessage *) task_data->data;

    Job * job = data->context->workloads.job_at(message->job_id);

    XBT_INFO("Send message to scheduler: Job %s",
             job->id.to_string().c_str());

    data->context->proto_writer->append_from_job_message(message->job_id.to_string(),
                                                         message->message,
                                                         MSG_get_clock());

    check_simulation_finished(data);
}

void server_on_reject_job(ServerData * data,
                          IPMessage * task_data)
{
    xbt_assert(task_data->data != nullptr);
    JobRejectedMessage * message = (JobRejectedMessage *) task_data->data;

    Job * job = data->context->workloads.job_at(message->job_id);
    job->state = JobState::JOB_STATE_REJECTED;
    data->nb_completed_jobs++;

    XBT_INFO("Job %s has been rejected",
             job->id.to_string().c_str());

    check_simulation_finished(data);
}

void server_on_kill_jobs(ServerData * data,
                         IPMessage * task_data)
{
    xbt_assert(task_data->data != nullptr);
    KillJobMessage * message = (KillJobMessage *) task_data->data;

    std::vector<JobIdentifier> jobs_ids_to_kill;

    for (const JobIdentifier & job_id : message->jobs_ids)
    {
        Job * job = data->context->workloads.job_at(job_id);

        // Let's discard jobs whose kill has already been requested
        if (!job->kill_requested)
        {
            // Let's check the job state
            xbt_assert(job->state == JobState::JOB_STATE_RUNNING || job->is_complete(),
                       "Invalid KILL_JOB: job_id '%s' refers to a job not being executed nor completed.",
                       job_id.to_string().c_str());

            // Let's mark that the job kill has been requested
            job->kill_requested = true;

            // The job is included in the killer_process arguments
            jobs_ids_to_kill.push_back(job_id);
        }
    }

    simgrid::s4u::Actor::create("killer_process", simgrid::s4u::this_actor::get_host(),
                                killer_process, data->context, jobs_ids_to_kill);
    ++data->nb_killers;
}

void server_on_call_me_later(ServerData * data,
                             IPMessage * task_data)
{
    xbt_assert(task_data->data != nullptr);
    CallMeLaterMessage * message = (CallMeLaterMessage *) task_data->data;

    xbt_assert(message->target_time > MSG_get_clock(),
               "You asked to be awaken in the past! (you ask: %f, it is: %f)",
               message->target_time, MSG_get_clock());

    string pname = "waiter " + to_string(message->target_time);
    simgrid::s4u::Actor::create(pname.c_str(),
                                data->context->machines.master_machine()->host,
                                waiter_process, message->target_time, data);
    ++data->nb_waiters;
}

void server_on_execute_job(ServerData * data,
                           IPMessage * task_data)
{
    xbt_assert(task_data->data != nullptr);
    ExecuteJobMessage * message = (ExecuteJobMessage *) task_data->data;
    SchedulingAllocation * allocation = message->allocation;

    xbt_assert(data->context->workloads.job_is_registered(allocation->job_id),
               "Trying to execute job '%s', which is not registered in the workload!",
               allocation->job_id.to_string().c_str());

    xbt_assert(data->context->workloads.job_profile_is_registered(allocation->job_id),
               "Trying to execute job '%s', in which the profile is not registered in the workload!",
               allocation->job_id.to_string().c_str());

    Job * job = data->context->workloads.job_at(allocation->job_id);
    xbt_assert(job->state == JobState::JOB_STATE_SUBMITTED,
               "Cannot execute job '%s': its state (%s) is not JOB_STATE_SUBMITTED.",
               job->id.to_string().c_str(), job_state_to_string(job->state).c_str());

    job->state = JobState::JOB_STATE_RUNNING;

    data->nb_running_jobs++;
    xbt_assert(data->nb_running_jobs <= data->nb_submitted_jobs);

    if (!data->context->allow_time_sharing_on_compute || !data->context->allow_time_sharing_on_storage)
    {
        for (auto machine_id_it = allocation->machine_ids.elements_begin(); machine_id_it != allocation->machine_ids.elements_end(); ++machine_id_it)
        {
            int machine_id = *machine_id_it;
            const Machine * machine = data->context->machines[machine_id];
            if (machine->has_role(roles::Permissions::COMPUTE_NODE) && !data->context->allow_time_sharing_on_compute)
            {
                (void) machine; // Avoids a warning if assertions are ignored
                xbt_assert(machine->jobs_being_computed.empty(),
                           "Job '%s': Invalid allocation: machine %d ('%s') is currently computing jobs (these ones:"
                           " {%s}) whereas time-sharing on compute machines is disabled (try --help to display the available options).",
                           job->id.to_string().c_str(), machine->id, machine->name.c_str(),
                           machine->jobs_being_computed_as_string().c_str());
            }
            if (machine->has_role(roles::Permissions::STORAGE) && !data->context->allow_time_sharing_on_storage)
            {
                (void) machine; // Avoids a warning if assertions are ignored
                xbt_assert(machine->jobs_being_computed.empty(),
                           "Job '%s': Invalid allocation: machine %d ('%s') is currently computing jobs (these ones:"
                           " {%s}) whereas time-sharing on storage machines is disabled (try --help to display the available options).",
                           job->id.to_string().c_str(), machine->id, machine->name.c_str(),
                           machine->jobs_being_computed_as_string().c_str());
            }
        }
    }

    if (data->context->energy_used)
    {
        // Check that every machine is in a computation pstate
        for (auto machine_id_it = allocation->machine_ids.elements_begin(); machine_id_it != allocation->machine_ids.elements_end(); ++machine_id_it)
        {
            int machine_id = *machine_id_it;
            Machine * machine = data->context->machines[machine_id];
            int ps = MSG_host_get_pstate(machine->host);
            (void) ps; // Avoids a warning if assertions are ignored
            xbt_assert(machine->has_pstate(ps));
            xbt_assert(machine->pstates[ps] == PStateType::COMPUTATION_PSTATE,
                       "Invalid job allocation: machine %d ('%s') is not in a computation pstate (ps=%d)",
                       machine->id, machine->name.c_str(), ps);
            xbt_assert(machine->state == MachineState::COMPUTING || machine->state == MachineState::IDLE,
                       "Invalid job allocation: machine %d ('%s') cannot compute jobs now (the machine is"
                       " neither computing nor being idle)", machine->id, machine->name.c_str());
        }
    }

    // Only MSG_PARALLEL_HOMOGENEOUS_TOTAL_AMOUNT profile, or a sequence of
    // those profile, is able to manage the following scenario: The scheduler
    // allocated a different number of resources than the number of requested
    // resources.
    Profile* current_profile = job->workload->profiles->at(job->profile);

    // Check for sequence profiles
    std::vector<std::string> profile_seq;
    bool all_profiles_ok = true;
    if (current_profile->type == ProfileType::SEQUENCE)
    {
        profile_seq = ((SequenceProfileData *) current_profile->data)->sequence;
        auto first = profile_seq.begin();
        auto last = profile_seq.end();
        while (first != last and all_profiles_ok)
        {
            if (job->workload->profiles->at(*first)->type != ProfileType::MSG_PARALLEL_HOMOGENEOUS_TOTAL_AMOUNT)
            {
                all_profiles_ok = false;
            }
            ++first;
        }
    }

    if (current_profile->type != ProfileType::MSG_PARALLEL_HOMOGENEOUS_TOTAL_AMOUNT
            and (current_profile->type == ProfileType::SEQUENCE and not all_profiles_ok))
    {
        if (allocation->mapping.size() != 0)
        {
            xbt_assert((int)allocation->mapping.size() == job->requested_nb_res,
                       "Job '%s' allocation is invalid. The decision process set a custom mapping for this job, "
                       "but the custom mapping size (%d) does not match the job requested number of machines (%d).",
                       job->id.to_string().c_str(), (int)allocation->mapping.size(), job->requested_nb_res);
        }
        else
        {
            xbt_assert((int)allocation->machine_ids.size() == job->requested_nb_res,
                       "Job '%s' allocation is invalid. The job requires %d machines but only %d were given (%s). "
                       "Using a different number of machines than the one requested is prevented by default. "
                       "If you meant to use multiple executors per machine, please specify a custom execution mapping "
                       "specifying which allocated machine each executor should use.",
                       job->id.to_string().c_str(), job->requested_nb_res, (int)allocation->machine_ids.size(),
                       allocation->machine_ids.to_string_hyphen().c_str());
        }
    }

    string pname = "job_" + job->id.to_string();
    auto actor = simgrid::s4u::Actor::create(pname.c_str(),
                                             data->context->machines[allocation->machine_ids.first_element()]->host,
                                             execute_job_process, data->context, allocation, true, message->io_profile);
    job->execution_actors.insert(actor);
}

bool is_simumation_finished(const ServerData * data)
{
    return (data->nb_submitters_finished == data->expected_nb_submitters) && // All static submitters have finished
           (!data->context->submission_sched_enabled || data->context->submission_sched_finished) && // Dynamic submissions are disabled or finished
           (data->nb_completed_jobs == data->nb_submitted_jobs) && // All submitted jobs have been completed (either computed and finished or rejected)
           (data->nb_running_jobs == 0) && // No jobs are being executed
           (data->nb_switching_machines == 0) && // No machine is being switched
           (data->nb_killers == 0); // No jobs is being killed
}

void check_simulation_finished(ServerData * data)
{
    if (is_simumation_finished(data) &&
        !data->end_of_simulation_sent &&
        !data->end_of_simulation_in_send_buffer)
    {
        XBT_INFO("The simulation seems to be finished!");

        data->context->proto_writer->append_simulation_ends(MSG_get_clock());
        data->end_of_simulation_in_send_buffer = true;
    }
}

<|MERGE_RESOLUTION|>--- conflicted
+++ resolved
@@ -30,14 +30,9 @@
     // (and that some data can be read from the data storage)
     context->proto_writer->append_simulation_begins(context->machines,
                                                     context->workloads,
-<<<<<<< HEAD
-                                                    context->config_file,
+                                                    context->config_json,
                                                     context->allow_time_sharing_on_compute,
                                                     context->allow_time_sharing_on_storage,
-=======
-                                                    context->config_json,
-                                                    context->allow_time_sharing,
->>>>>>> e210bb7c
                                                     MSG_get_clock());
 
     string send_buffer = context->proto_writer->generate_current_message(MSG_get_clock());
