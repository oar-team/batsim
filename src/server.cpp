--- conflicted
+++ resolved
@@ -226,13 +226,8 @@
 void server_on_submitter_bye(ServerData *data,
                              IPMessage *task_data)
 {
-<<<<<<< HEAD
-    xbt_assert(task_data->data != nullptr);
-    auto *message = static_cast<SubmitterByeMessage *>(task_data->data);
-=======
     xbt_assert(task_data->data != nullptr, "inconsistency: task_data has null data");
     auto * message = static_cast<SubmitterByeMessage *>(task_data->data);
->>>>>>> d81a8815
 
     xbt_assert(data->submitters.count(message->submitter_name) == 1, "inconsistency: expected 1 submitter with name '%s', got %lu", message->submitter_name.c_str(), data->submitters.count(message->submitter_name));
     delete data->submitters[message->submitter_name];
@@ -271,13 +266,8 @@
 void server_on_job_completed(ServerData *data,
                              IPMessage *task_data)
 {
-<<<<<<< HEAD
-    xbt_assert(task_data->data != nullptr);
-    auto *message = static_cast<JobCompletedMessage *>(task_data->data);
-=======
     xbt_assert(task_data->data != nullptr, "inconsistency: task_data has null data");
     auto * message = static_cast<JobCompletedMessage *>(task_data->data);
->>>>>>> d81a8815
 
     if (data->origin_of_jobs.count(message->job->id) == 1)
     {
@@ -321,13 +311,8 @@
         return;
     }
 
-<<<<<<< HEAD
-    xbt_assert(task_data->data != nullptr);
-    auto *message = static_cast<JobSubmittedMessage *>(task_data->data);
-=======
     xbt_assert(task_data->data != nullptr, "inconsistency: task_data has null data");
     auto * message = static_cast<JobSubmittedMessage *>(task_data->data);
->>>>>>> d81a8815
 
     xbt_assert(data->submitters.count(message->submitter_name) == 1, "inconsistency: expected 1 submitter with name '%s', , got %lu", message->submitter_name.c_str(), data->submitters.count(message->submitter_name));
 
@@ -443,13 +428,8 @@
 void server_on_event_occurred(ServerData *data,
                               IPMessage *task_data)
 {
-<<<<<<< HEAD
-    xbt_assert(task_data->data != nullptr);
-    auto *message = static_cast<EventOccurredMessage *>(task_data->data);
-=======
     xbt_assert(task_data->data != nullptr, "inconsistency: task_data has null data");
     auto * message = static_cast<EventOccurredMessage *>(task_data->data);
->>>>>>> d81a8815
 
     for (const Event *event : message->occurred_events)
     {
@@ -476,13 +456,8 @@
                "Batsim has not been launched with energy support "
                "(cf. batsim --help).");
 
-<<<<<<< HEAD
-    xbt_assert(task_data->data != nullptr);
-    auto *message = static_cast<PStateModificationMessage *>(task_data->data);
-=======
     xbt_assert(task_data->data != nullptr, "inconsistency: task_data has null data");
     auto * message = static_cast<PStateModificationMessage *>(task_data->data);
->>>>>>> d81a8815
 
     data->context->current_switches.add_switch(message->machine_ids, message->new_pstate);
     data->context->energy_tracer.add_pstate_change(simgrid::s4u::Engine::get_clock(), message->machine_ids,
@@ -639,15 +614,6 @@
 void server_on_switched(ServerData *data,
                         IPMessage *task_data)
 {
-<<<<<<< HEAD
-    xbt_assert(task_data->data != nullptr);
-    auto *message = static_cast<SwitchMessage *>(task_data->data);
-
-    xbt_assert(data->context->machines.exists(message->machine_id));
-    Machine *machine = data->context->machines[message->machine_id];
-    (void)machine; // Avoids a warning if assertions are ignored
-    xbt_assert(machine->host->get_pstate() == message->new_pstate);
-=======
     xbt_assert(task_data->data != nullptr, "inconsistency: task_data has null data");
     auto * message = static_cast<SwitchMessage *>(task_data->data);
 
@@ -655,7 +621,6 @@
     Machine * machine = data->context->machines[message->machine_id];
     (void) machine; // Avoids a warning if assertions are ignored
     xbt_assert(machine->host->get_pstate() == message->new_pstate, "pstate inconsistency: the desired pstate has not been set");
->>>>>>> d81a8815
 
     IntervalSet all_switched_machines;
     if (data->context->current_switches.mark_switch_as_done(message->machine_id, message->new_pstate,
@@ -677,13 +642,8 @@
 void server_on_killing_done(ServerData *data,
                             IPMessage *task_data)
 {
-<<<<<<< HEAD
-    xbt_assert(task_data->data != nullptr);
-    auto *message = static_cast<KillingDoneMessage *>(task_data->data);
-=======
     xbt_assert(task_data->data != nullptr, "inconsistency: task_data has null data");
     auto * message = static_cast<KillingDoneMessage *>(task_data->data);
->>>>>>> d81a8815
 
     map<string, BatTask *> jobs_progress_str;
     vector<string> really_killed_job_ids_str;
@@ -753,13 +713,8 @@
 void server_on_register_job(ServerData *data,
                             IPMessage *task_data)
 {
-<<<<<<< HEAD
-    xbt_assert(task_data->data != nullptr);
-    auto *message = static_cast<JobRegisteredByDPMessage *>(task_data->data);
-=======
     xbt_assert(task_data->data != nullptr, "inconsistency: task_data has null data");
     auto * message = static_cast<JobRegisteredByDPMessage *>(task_data->data);
->>>>>>> d81a8815
     auto job = message->job;
 
     // Let's update global states
@@ -789,30 +744,18 @@
 void server_on_register_profile(ServerData *data,
                                 IPMessage *task_data)
 {
-<<<<<<< HEAD
-    xbt_assert(task_data->data != nullptr);
-    auto *message = static_cast<ProfileRegisteredByDPMessage *>(task_data->data);
-    (void)data;
-    (void)message;
-=======
     xbt_assert(task_data->data != nullptr, "inconsistency: task_data has null data");
     auto * message = static_cast<ProfileRegisteredByDPMessage *>(task_data->data);
     (void) data;
     (void) message;
->>>>>>> d81a8815
     // TODO: remove me?
 }
 
 void server_on_set_job_metadata(ServerData *data,
                                 IPMessage *task_data)
 {
-<<<<<<< HEAD
-    xbt_assert(task_data->data != nullptr);
-    auto *message = static_cast<SetJobMetadataMessage *>(task_data->data);
-=======
     xbt_assert(task_data->data != nullptr, "inconsistency: task_data has null data");
     auto * message = static_cast<SetJobMetadataMessage *>(task_data->data);
->>>>>>> d81a8815
 
     JobIdentifier job_identifier = JobIdentifier(message->job_id);
     if (!(data->context->workloads.job_is_registered(job_identifier)))
@@ -828,13 +771,8 @@
 void server_on_change_job_state(ServerData *data,
                                 IPMessage *task_data)
 {
-<<<<<<< HEAD
-    xbt_assert(task_data->data != nullptr);
-    auto *message = static_cast<ChangeJobStateMessage *>(task_data->data);
-=======
     xbt_assert(task_data->data != nullptr, "inconsistency: task_data has null data");
     auto * message = static_cast<ChangeJobStateMessage *>(task_data->data);
->>>>>>> d81a8815
 
     if (!(data->context->workloads.job_is_registered(message->job_id)))
     {
@@ -904,13 +842,8 @@
 void server_on_to_job_msg(ServerData *data,
                           IPMessage *task_data)
 {
-<<<<<<< HEAD
-    xbt_assert(task_data->data != nullptr);
-    auto *message = static_cast<ToJobMessage *>(task_data->data);
-=======
     xbt_assert(task_data->data != nullptr, "inconsistency: task_data has null data");
     auto * message = static_cast<ToJobMessage *>(task_data->data);
->>>>>>> d81a8815
 
     if (!(data->context->workloads.job_is_registered(message->job_id)))
     {
@@ -928,13 +861,8 @@
 void server_on_from_job_msg(ServerData *data,
                             IPMessage *task_data)
 {
-<<<<<<< HEAD
-    xbt_assert(task_data->data != nullptr);
-    auto *message = static_cast<FromJobMessage *>(task_data->data);
-=======
     xbt_assert(task_data->data != nullptr, "inconsistency: task_data has null data");
     auto * message = static_cast<FromJobMessage *>(task_data->data);
->>>>>>> d81a8815
 
     auto job = data->context->workloads.job_at(message->job_id);
 
@@ -948,13 +876,8 @@
 void server_on_reject_job(ServerData *data,
                           IPMessage *task_data)
 {
-<<<<<<< HEAD
-    xbt_assert(task_data->data != nullptr);
-    auto *message = static_cast<JobRejectedMessage *>(task_data->data);
-=======
     xbt_assert(task_data->data != nullptr, "inconsistency: task_data has null data");
     auto * message = static_cast<JobRejectedMessage *>(task_data->data);
->>>>>>> d81a8815
 
     if (!(data->context->workloads.job_is_registered(message->job_id)))
     {
@@ -980,13 +903,8 @@
 void server_on_kill_jobs(ServerData *data,
                          IPMessage *task_data)
 {
-<<<<<<< HEAD
-    xbt_assert(task_data->data != nullptr);
-    auto *message = static_cast<KillJobMessage *>(task_data->data);
-=======
     xbt_assert(task_data->data != nullptr, "inconsistency: task_data has null data");
     auto * message = static_cast<KillJobMessage *>(task_data->data);
->>>>>>> d81a8815
 
     std::vector<JobIdentifier> jobs_ids_to_kill;
 
@@ -1025,13 +943,8 @@
 void server_on_call_me_later(ServerData *data,
                              IPMessage *task_data)
 {
-<<<<<<< HEAD
-    xbt_assert(task_data->data != nullptr);
-    auto *message = static_cast<CallMeLaterMessage *>(task_data->data);
-=======
     xbt_assert(task_data->data != nullptr, "inconsistency: task_data has null data");
     auto * message = static_cast<CallMeLaterMessage *>(task_data->data);
->>>>>>> d81a8815
 
     xbt_assert(message->target_time > simgrid::s4u::Engine::get_clock(),
                "You asked to be awaken in the past! (you ask: %f, it is: %f)",
@@ -1047,15 +960,9 @@
 void server_on_execute_job(ServerData *data,
                            IPMessage *task_data)
 {
-<<<<<<< HEAD
-    xbt_assert(task_data->data != nullptr);
-    auto *message = static_cast<ExecuteJobMessage *>(task_data->data);
-    auto *allocation = message->allocation;
-=======
     xbt_assert(task_data->data != nullptr, "inconsistency: task_data has null data");
     auto * message = static_cast<ExecuteJobMessage *>(task_data->data);
     auto * allocation = message->allocation;
->>>>>>> d81a8815
     auto job = allocation->job;
 
     xbt_assert(job->state == JobState::JOB_STATE_SUBMITTED,
@@ -1114,17 +1021,6 @@
 
         if (data->context->energy_used)
         {
-<<<<<<< HEAD
-            // Check that every machine is in a computation pstate
-            int ps = machine->host->get_pstate();
-            (void)ps; // Avoids a warning if assertions are ignored
-            xbt_assert(machine->has_pstate(ps));
-            xbt_assert(machine->pstates[ps] == PStateType::COMPUTATION_PSTATE,
-                       "Job '%s': Invalid job allocation ('%s'): machine %d (hostname='%s') is not in a computation pstate (ps=%d)",
-                       job->id.to_cstring(),
-                       allocation->machine_ids.to_string_hyphen().c_str(),
-                       machine->id, machine->name.c_str(), ps);
-=======
         // Check that every machine is in a computation pstate
         int ps = machine->host->get_pstate();
         (void) ps; // Avoids a warning if assertions are ignored
@@ -1134,7 +1030,6 @@
                    job->id.to_cstring(),
                    allocation->machine_ids.to_string_hyphen().c_str(),
                    machine->id, machine->name.c_str(), ps);
->>>>>>> d81a8815
         }
     }
 
