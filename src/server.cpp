/**
 * @file server.cpp
 * @brief Contains functions related to the general orchestration of the simulation
 */

#include "server.hpp"

#include <string>

#include <boost/algorithm/string.hpp>

#include <simgrid/msg.h>

#include "context.hpp"
#include "ipp.hpp"
#include "network.hpp"
#include "jobs_execution.hpp"

XBT_LOG_NEW_DEFAULT_CATEGORY(server, "server"); //!< Logging

using namespace std;

int server_process(int argc, char *argv[])
{
    (void) argc;
    (void) argv;

    ServerProcessArguments * args = (ServerProcessArguments *) MSG_process_get_data(MSG_process_self());
    BatsimContext * context = args->context;

    ServerData * data = new ServerData;
    data->context = context;

    // Let's tell the Decision process that the simulation is about to begin
    // (and that some data can be read from the data storage)
    context->proto_writer->append_simulation_begins(context->machines,
                                                    context->workloads,
                                                    context->config_file,
                                                    context->allow_time_sharing,
                                                    MSG_get_clock());

    RequestReplyProcessArguments * req_rep_args = new RequestReplyProcessArguments;
    req_rep_args->context = context;
    req_rep_args->send_buffer = context->proto_writer->generate_current_message(MSG_get_clock());
    context->proto_writer->clear();

    MSG_process_create("Scheduler REQ-REP", request_reply_scheduler_process,
                       (void*)req_rep_args, MSG_host_self());
    data->sched_ready = false;

    // Let's prepare a handler map to react on events
    std::map<IPMessageType, std::function<void(ServerData *, IPMessage *)>> handler_map;
    handler_map[IPMessageType::JOB_SUBMITTED] = server_on_job_submitted;
    handler_map[IPMessageType::JOB_SUBMITTED_BY_DP] = server_on_submit_job;
    handler_map[IPMessageType::PROFILE_SUBMITTED_BY_DP] = server_on_submit_profile;
    handler_map[IPMessageType::JOB_COMPLETED] = server_on_job_completed;
    handler_map[IPMessageType::PSTATE_MODIFICATION] = server_on_pstate_modification;
    handler_map[IPMessageType::SCHED_EXECUTE_JOB] = server_on_execute_job;
    handler_map[IPMessageType::SCHED_CHANGE_JOB_STATE] = server_on_change_job_state;
    handler_map[IPMessageType::TO_JOB_MSG] = server_on_to_job_msg;
    handler_map[IPMessageType::FROM_JOB_MSG] = server_on_from_job_msg;
    handler_map[IPMessageType::SCHED_REJECT_JOB] = server_on_reject_job;
    handler_map[IPMessageType::SCHED_KILL_JOB] = server_on_kill_jobs;
    handler_map[IPMessageType::SCHED_CALL_ME_LATER] = server_on_call_me_later;
    handler_map[IPMessageType::SCHED_TELL_ME_ENERGY] = server_on_sched_tell_me_energy;
    handler_map[IPMessageType::SCHED_WAIT_ANSWER] = server_on_sched_wait_answer;
    handler_map[IPMessageType::WAIT_QUERY] = server_on_wait_query;
    handler_map[IPMessageType::SCHED_READY] = server_on_sched_ready;
    handler_map[IPMessageType::WAITING_DONE] = server_on_waiting_done;
    handler_map[IPMessageType::KILLING_DONE] = server_on_killing_done;
    handler_map[IPMessageType::SUBMITTER_HELLO] = server_on_submitter_hello;
    handler_map[IPMessageType::SUBMITTER_BYE] = server_on_submitter_bye;
    handler_map[IPMessageType::SWITCHED_ON] = server_on_switched;
    handler_map[IPMessageType::SWITCHED_OFF] = server_on_switched;
    handler_map[IPMessageType::END_DYNAMIC_SUBMIT] = server_on_end_dynamic_submit;
    handler_map[IPMessageType::CONTINUE_DYNAMIC_SUBMIT] = server_on_continue_dynamic_submit;

    // Simulation loop
    while ((data->nb_submitters == 0 && !context->submission_sched_enabled) || // If dynamic submissions are not enabled: wait for the first submitter
           (data->nb_submitters_finished < data->nb_submitters) || // All submitters must have finished
           (data->nb_completed_jobs < data->nb_submitted_jobs) || // All jobs must have finished
           (!data->sched_ready) || // A scheduler answer is being injected into the simulation
           (data->nb_switching_machines > 0) || // Some machines are switching state
           (data->nb_waiters > 0) || // The scheduler requested to be called in the future
           (data->nb_killers > 0) || // Some jobs are being killed
           (context->submission_sched_enabled && // If dynamic job submission are enabled
            !context->submission_sched_finished)) // The end of submissions must have been received
    {
        // Let's wait a message from a node or the request-reply process...
        msg_task_t task_received = NULL;
        IPMessage * task_data;
        MSG_task_receive(&(task_received), "server");

        // Let's handle the message
        task_data = (IPMessage *) MSG_task_get_data(task_received);
        XBT_INFO("Server received a message of type %s:",
                 ip_message_type_to_string(task_data->type).c_str());

        xbt_assert(handler_map.count(task_data->type) == 1,
                   "The server does not know how to handle message type %s.",
                   ip_message_type_to_string(task_data->type).c_str());
        auto handler_function = handler_map[task_data->type];
        handler_function(data, task_data);

        // Let's delete the message data
        delete task_data;
        MSG_task_destroy(task_received);

        // Let's send a message to the scheduler if needed
        if (data->sched_ready && // The scheduler must be ready
            !data->end_of_simulation_sent && // It will NOT be called if SIMULATION_ENDS has already been sent
            !context->proto_writer->is_empty()) // There must be something to send to it
        {
            RequestReplyProcessArguments * req_rep_args = new RequestReplyProcessArguments;
            req_rep_args->context = context;
            req_rep_args->send_buffer = context->proto_writer->generate_current_message(MSG_get_clock());
            context->proto_writer->clear();

            MSG_process_create("Scheduler REQ-REP", request_reply_scheduler_process, (void*)req_rep_args, MSG_host_self());
            data->sched_ready = false;
            if (data->all_jobs_submitted_and_completed)
            {
                data->end_of_simulation_sent = true;
            }
        }

    } // end of while

    XBT_INFO("Simulation is finished!");
    bool simulation_is_completed = data->all_jobs_submitted_and_completed;
    (void) simulation_is_completed; // Avoids a warning if assertions are ignored
    xbt_assert(simulation_is_completed, "Left simulation loop, but the simulation does NOT seem finished...");

    delete data;
    delete args;
    return 0;
}

void server_on_submitter_hello(ServerData * data,
                               IPMessage * task_data)
{
    xbt_assert(task_data->data != nullptr);
    xbt_assert(!data->all_jobs_submitted_and_completed,
               "A new submitter said hello but all jobs have already been submitted and completed... Aborting.");
    SubmitterHelloMessage * message = (SubmitterHelloMessage *) task_data->data;

    xbt_assert(data->submitters.count(message->submitter_name) == 0,
               "Invalid new submitter '%s': a submitter with the same name already exists!",
               message->submitter_name.c_str());

    data->nb_submitters++;

    ServerData::Submitter * submitter = new ServerData::Submitter;
    submitter->mailbox = message->submitter_name;
    submitter->should_be_called_back = message->enable_callback_on_job_completion;

    data->submitters[message->submitter_name] = submitter;

    XBT_INFO("New submitter said hello. Number of polite submitters: %d",
             data->nb_submitters);
}

void server_on_submitter_bye(ServerData * data,
                             IPMessage * task_data)
{
    xbt_assert(task_data->data != nullptr);
    SubmitterByeMessage * message = (SubmitterByeMessage *) task_data->data;

    xbt_assert(data->submitters.count(message->submitter_name) == 1);
    delete data->submitters[message->submitter_name];
    data->submitters.erase(message->submitter_name);

    data->nb_submitters_finished++;
    if (message->is_workflow_submitter)
    {
        data->nb_workflow_submitters_finished++;
    }
    XBT_INFO("A submitted said goodbye. Number of finished submitters: %d",
             data->nb_submitters_finished);

    check_submitted_and_completed(data);
}

void server_on_job_completed(ServerData * data,
                             IPMessage * task_data)
{
    xbt_assert(task_data->data != nullptr);
    JobCompletedMessage * message = (JobCompletedMessage *) task_data->data;

    if (data->origin_of_jobs.count(message->job_id) == 1)
    {
        // Let's call the submitter which submitted the job back
        SubmitterJobCompletionCallbackMessage * msg = new SubmitterJobCompletionCallbackMessage;
        msg->job_id = message->job_id;

        ServerData::Submitter * submitter = data->origin_of_jobs.at(message->job_id);
        dsend_message(submitter->mailbox, IPMessageType::SUBMITTER_CALLBACK, (void*) msg);

        data->origin_of_jobs.erase(message->job_id);
    }

    data->nb_running_jobs--;
    xbt_assert(data->nb_running_jobs >= 0);
    data->nb_completed_jobs++;
    xbt_assert(data->nb_completed_jobs + data->nb_running_jobs <= data->nb_submitted_jobs);
    Job * job = data->context->workloads.job_at(message->job_id);

    XBT_INFO("Job %s!%d COMPLETED. %d jobs completed so far",
             job->workload->name.c_str(), job->number, data->nb_completed_jobs);

    string status = "UNKNOWN";
    if (job->state == JobState::JOB_STATE_COMPLETED_SUCCESSFULLY)
    {
        status = "SUCCESS";
    }
    else if (job->state == JobState::JOB_STATE_COMPLETED_FAILED)
    {
        status = "FAILED";
    }
    else if (job->state == JobState::JOB_STATE_COMPLETED_WALLTIME_REACHED)
    {
        status = "TIMEOUT";
    }

    data->context->proto_writer->append_job_completed(message->job_id.to_string(),
                                                      status,
                                                      job_state_to_string(job->state),
                                                      job->kill_reason,
                                                      job->allocation.to_string_hyphen(" "),
                                                      job->return_code,
                                                      MSG_get_clock());

    check_submitted_and_completed(data);
}

void server_on_job_submitted(ServerData * data,
                             IPMessage * task_data)
{
    // Ignore all submissions if -k was specified and all workflows have completed
    if ((data->context->workflows.size() != 0) && (data->context->terminate_with_last_workflow) &&
        (data->nb_workflow_submitters_finished == data->context->workflows.size()))
    {
        XBT_INFO("Ignoring Job due to -k command-line option");
        return;
    }

    xbt_assert(task_data->data != nullptr);
    JobSubmittedMessage * message = (JobSubmittedMessage *) task_data->data;

    xbt_assert(data->submitters.count(message->submitter_name) == 1);

    ServerData::Submitter * submitter = data->submitters.at(message->submitter_name);
    if (submitter->should_be_called_back)
    {
        xbt_assert(data->origin_of_jobs.count(message->job_id) == 0);
        data->origin_of_jobs[message->job_id] = submitter;
    }

    // Let's retrieve the Job from memory (or add it into memory if it is dynamic)
    XBT_INFO("GOT JOB: %s %d\n", message->job_id.workload_name.c_str(), message->job_id.job_number);
    xbt_assert(data->context->workloads.job_is_registered(message->job_id));
    Job * job = data->context->workloads.job_at(message->job_id);
    job->id = message->job_id;

    // Update control information
    job->state = JobState::JOB_STATE_SUBMITTED;
    ++data->nb_submitted_jobs;
    XBT_INFO("Job %s SUBMITTED. %d jobs submitted so far",
             message->job_id.to_string().c_str(), data->nb_submitted_jobs);

    string job_json_description, profile_json_description;

    if (!data->context->redis_enabled)
    {
        job_json_description = job->json_description;
        if (data->context->submission_forward_profiles)
        {
            profile_json_description = job->workload->profiles->at(job->profile)->json_description;
        }
    }

    data->context->proto_writer->append_job_submitted(job->id.to_string(), job_json_description,
                                                      profile_json_description, MSG_get_clock());
}

void server_on_pstate_modification(ServerData * data,
                                   IPMessage * task_data)
{
    xbt_assert(task_data->data != nullptr);
    PStateModificationMessage * message = (PStateModificationMessage *) task_data->data;

    data->context->current_switches.add_switch(message->machine_ids, message->new_pstate);

    if (data->context->energy_used)
    {
        data->context->energy_tracer.add_pstate_change(MSG_get_clock(), message->machine_ids,
                                                       message->new_pstate);
    }

    // Let's quickly check whether this is a switchON or a switchOFF
    // Unknown transition states will be set to -42.
    int transition_state = -42;
    Machine * first_machine = data->context->machines[message->machine_ids.first_element()];
    if (first_machine->pstates[message->new_pstate] == PStateType::COMPUTATION_PSTATE)
    {
        transition_state = -1; // means we are switching to a COMPUTATION_PSTATE
    }
    else if (first_machine->pstates[message->new_pstate] == PStateType::SLEEP_PSTATE)
    {
        transition_state = -2; // means we are switching to a SLEEP_PSTATE
    }

    if (data->context->energy_used)
    {
        // The pstate is set to an invalid one to know the machines are in transition.
        data->context->pstate_tracer.add_pstate_change(MSG_get_clock(), message->machine_ids,
                                                       transition_state);
    }

    // Let's mark that some switches have been requested
    data->context->nb_grouped_switches++;
    data->context->nb_machine_switches += message->machine_ids.size();

    for (auto machine_it = message->machine_ids.elements_begin();
         machine_it != message->machine_ids.elements_end();
         ++machine_it)
    {
        const int machine_id = *machine_it;
        Machine * machine = data->context->machines[machine_id];
        int curr_pstate = MSG_host_get_pstate(machine->host);

        if (machine->pstates[curr_pstate] == PStateType::COMPUTATION_PSTATE)
        {
            if (machine->pstates[message->new_pstate] == PStateType::COMPUTATION_PSTATE)
            {
                XBT_INFO("Switching machine %d ('%s') pstate : %d -> %d.", machine->id,
                         machine->name.c_str(), curr_pstate, message->new_pstate);
                MSG_host_set_pstate(machine->host, message->new_pstate);
                xbt_assert(MSG_host_get_pstate(machine->host) == message->new_pstate);

                MachineRange all_switched_machines;
                if (data->context->current_switches.mark_switch_as_done(machine->id, message->new_pstate,
                                                                        all_switched_machines,
                                                                        data->context))
                {
                    data->context->proto_writer->append_resource_state_changed(all_switched_machines,
                                                                               std::to_string(message->new_pstate),
                                                                               MSG_get_clock());
                }
            }
            else if (machine->pstates[message->new_pstate] == PStateType::SLEEP_PSTATE)
            {
                machine->update_machine_state(MachineState::TRANSITING_FROM_COMPUTING_TO_SLEEPING);
                SwitchPStateProcessArguments * args = new SwitchPStateProcessArguments;
                args->context = data->context;
                args->machine_id = machine_id;
                args->new_pstate = message->new_pstate;

                string pname = "switch ON " + to_string(machine_id);
                MSG_process_create(pname.c_str(), switch_off_machine_process, (void*)args, machine->host);

                ++data->nb_switching_machines;
            }
            else
            {
                XBT_ERROR("Switching from a communication pstate to an invalid pstate on machine %d ('%s') : %d -> %d",
                          machine->id, machine->name.c_str(), curr_pstate, message->new_pstate);
            }
        }
        else if (machine->pstates[curr_pstate] == PStateType::SLEEP_PSTATE)
        {
            xbt_assert(machine->pstates[message->new_pstate] == PStateType::COMPUTATION_PSTATE,
                    "Switching from a sleep pstate to a non-computation pstate on machine %d ('%s') : %d -> %d, which is forbidden",
                    machine->id, machine->name.c_str(), curr_pstate, message->new_pstate);

            machine->update_machine_state(MachineState::TRANSITING_FROM_SLEEPING_TO_COMPUTING);
            SwitchPStateProcessArguments * args = new SwitchPStateProcessArguments;
            args->context = data->context;
            args->machine_id = machine_id;
            args->new_pstate = message->new_pstate;

            string pname = "switch OFF " + to_string(machine_id);
            MSG_process_create(pname.c_str(), switch_on_machine_process, (void*)args, machine->host);

            ++data->nb_switching_machines;
        }
        else
        {
            XBT_ERROR("Machine %d ('%s') has an invalid pstate : %d", machine->id, machine->name.c_str(), curr_pstate);
        }
    }

    if (data->context->trace_machine_states)
    {
        data->context->machine_state_tracer.write_machine_states(MSG_get_clock());
    }
}

void server_on_waiting_done(ServerData * data,
                            IPMessage * task_data)
{
    (void) task_data;
    data->context->proto_writer->append_requested_call(MSG_get_clock());
    --data->nb_waiters;
}

void server_on_sched_ready(ServerData * data,
                           IPMessage * task_data)
{
    (void) task_data;
    data->sched_ready = true;
}

void server_on_sched_wait_answer(ServerData * data,
                                 IPMessage * task_data)
{
    (void) data;
    SchedWaitAnswerMessage * message = new SchedWaitAnswerMessage;
    *message = *( (SchedWaitAnswerMessage *) task_data->data);

    //    Submitter * submitter = origin_of_wait_queries.at({message->nb_resources,message->processing_time});
    dsend_message(message->submitter_name, IPMessageType::SCHED_WAIT_ANSWER, (void*) message);
    //    origin_of_wait_queries.erase({message->nb_resources,message->processing_time});
}

void server_on_sched_tell_me_energy(ServerData * data,
                                    IPMessage * task_data)
{
    (void) task_data;
    long double total_consumed_energy = data->context->machines.total_consumed_energy(data->context);
    data->context->proto_writer->append_answer_energy(total_consumed_energy, MSG_get_clock());
}

void server_on_wait_query(ServerData * data,
                          IPMessage * task_data)
{
    (void) data;
    (void) task_data;
    //WaitQueryMessage * message = (WaitQueryMessage *) task_data->data;

    //    XBT_INFO("received : %s , %s\n", to_string(message->nb_resources).c_str(), to_string(message->processing_time).c_str());
    xbt_assert(false, "Unimplemented! TODO");

    //Submitter * submitter = submitters.at(message->submitter_name);
    //origin_of_wait_queries[{message->nb_resources,message->processing_time}] = submitter;
}

void server_on_switched(ServerData * data,
                        IPMessage * task_data)
{
    xbt_assert(task_data->data != nullptr);
    SwitchMessage * message = (SwitchMessage *) task_data->data;

    xbt_assert(data->context->machines.exists(message->machine_id));
    Machine * machine = data->context->machines[message->machine_id];
    (void) machine; // Avoids a warning if assertions are ignored
    xbt_assert(MSG_host_get_pstate(machine->host) == message->new_pstate);

    MachineRange all_switched_machines;
    if (data->context->current_switches.mark_switch_as_done(message->machine_id, message->new_pstate,
                                                            all_switched_machines, data->context))
    {
        if (data->context->trace_machine_states)
        {
            data->context->machine_state_tracer.write_machine_states(MSG_get_clock());
        }

        data->context->proto_writer->append_resource_state_changed(all_switched_machines,
                                                                   std::to_string(message->new_pstate),
                                                                   MSG_get_clock());
    }

    --data->nb_switching_machines;
}

void server_on_killing_done(ServerData * data,
                            IPMessage * task_data)
{
    xbt_assert(task_data->data != nullptr);
    KillingDoneMessage * message = (KillingDoneMessage *) task_data->data;

    vector<string> job_ids_str;
    vector<string> really_killed_job_ids_str;
    job_ids_str.reserve(message->jobs_ids.size());
    map<string, BatTask *> jobs_progress_str;

    // manage job Id list
    for (const JobIdentifier & job_id : message->jobs_ids)
    {
        job_ids_str.push_back(job_id.to_string());

        // store job progress from BatTask tree in str
        jobs_progress_str[job_id.to_string()] = message->jobs_progress[job_id];

        const Job * job = data->context->workloads.job_at(job_id);
        if (job->state == JobState::JOB_STATE_COMPLETED_KILLED)
        {
            data->nb_running_jobs--;
            xbt_assert(data->nb_running_jobs >= 0);
            data->nb_completed_jobs++;
            xbt_assert(data->nb_completed_jobs + data->nb_running_jobs <= data->nb_submitted_jobs);

            really_killed_job_ids_str.push_back(job_id.to_string());

        }
    }

    XBT_INFO("Jobs {%s} have been killed (the following ones have REALLY been killed: {%s})",
             boost::algorithm::join(job_ids_str, ",").c_str(),
             boost::algorithm::join(really_killed_job_ids_str, ",").c_str());

    data->context->proto_writer->append_job_killed(job_ids_str, jobs_progress_str, MSG_get_clock());
    --data->nb_killers;

    check_submitted_and_completed(data);
}

void server_on_end_dynamic_submit(ServerData * data,
                                  IPMessage * task_data)
{
    (void) task_data;
    data->context->submission_sched_finished = true;

    check_submitted_and_completed(data);
}

void server_on_continue_dynamic_submit(ServerData * data,
                                  IPMessage * task_data)
{
    (void) task_data;
    data->context->submission_sched_finished = false;

    check_submitted_and_completed(data);
}

void server_on_submit_job(ServerData * data,
                          IPMessage * task_data)
{
    xbt_assert(task_data->data != nullptr);
    JobSubmittedByDPMessage * message = (JobSubmittedByDPMessage *) task_data->data;

    // Let's update global states
    ++data->nb_submitted_jobs;

    xbt_assert(data->context->workloads.job_is_registered(message->job_id),
               "Internal error: job '%s' should exist.",
               message->job_id.to_string().c_str());

    const Job * job = data->context->workloads.job_at(message->job_id);

    Workload * workload = data->context->workloads.at(message->job_id.workload_name);
    xbt_assert(workload->profiles->exists(job->profile),
               "Dynamically submitted job '%s' has no profile: "
               "Workload '%s' has no profile named '%s'. "
               "When submitting a dynamic job, its profile should either already exist "
               "or be submitted inside the SUBMIT_JOB message. "
               "If the profile is also dynamic, it can be submitted with the SUBMIT_PROFILE "
               "message but you must ensure that the profile is sent (non-strictly) before "
               "the SUBMIT_JOB message.",
               job->id.to_string().c_str(),
               workload->name.c_str(), job->profile.c_str());

    if (data->context->submission_sched_ack)
    {
        string job_json_description, profile_json_description;

        if (!data->context->redis_enabled)
        {
            job_json_description = job->json_description;
            if (data->context->submission_forward_profiles)
            {
                profile_json_description = job->workload->profiles->at(job->profile)->json_description;
            }
        }

        data->context->proto_writer->append_job_submitted(job->id.to_string(), job_json_description,
                                                          profile_json_description,
                                                          MSG_get_clock());
    }
}

void server_on_submit_profile(ServerData * data,
                          IPMessage * task_data)
{
    xbt_assert(task_data->data != nullptr);
    ProfileSubmittedByDPMessage * message = (ProfileSubmittedByDPMessage *) task_data->data;
    (void) message;

    // Does nothing.
    // Just here to keep the usual time increases from protocol reader to orchestrator.

    xbt_assert(data->context->submission_sched_enabled,
               "Profile submission coming from the decision process received but the option "
               "seems disabled... It can be activated by specifying a configuration file "
               "to Batsim.");

<<<<<<< HEAD
    // Let's create the workload if it doesn't exist, or retrieve it otherwise
    Workload * workload = nullptr;
    if (data->context->workloads.exists(message->workload_name))
    {
        workload = data->context->workloads.at(message->workload_name);
    }
    else
    {
        workload = new Workload(message->workload_name, "Dynamic");
        data->context->workloads.insert_workload(workload->name, workload);
        XBT_INFO("New user-submitted workload %s was created", workload->name);
    }

    if (!workload->profiles->exists(message->profile_name))
    {
        XBT_INFO("Adding user-submitted profile %s to workload %s",
                message->profile_name.c_str(),
                message->workload_name.c_str());
        Profile * profile = Profile::from_json(message->profile_name,
                                               message->profile,
                                               "Invalid JSON profile received from the scheduler");
        workload->profiles->add_profile(message->profile_name, profile);
    }
    else
    {
        XBT_WARN("New submission of profile '%s' of workload '%s' is discarded (old profile kept as-is)",
                 message->profile.c_str(), message->workload_name.c_str());
        // TODO? check profile collisions
    }
=======
>>>>>>> 2a9a671a
}

void server_on_change_job_state(ServerData * data,
                                IPMessage * task_data)
{
    xbt_assert(task_data->data != nullptr);
    ChangeJobStateMessage * message = (ChangeJobStateMessage *) task_data->data;

    Job * job = data->context->workloads.job_at(message->job_id);

    XBT_INFO("Change job state: Job %d (workload=%s) to state %s (kill_Reason=%s)",
             job->number, job->workload->name.c_str(),
             message->job_state.c_str(), message->kill_reason.c_str());

    JobState new_state = job_state_from_string(message->job_state);

    switch (job->state)
    {
    case JobState::JOB_STATE_SUBMITTED:
        switch (new_state)
        {
        case JobState::JOB_STATE_RUNNING:
            job->starting_time = MSG_get_clock();
            data->nb_running_jobs++;
            xbt_assert(data->nb_running_jobs <= data->nb_submitted_jobs);
            break;
        case JobState::JOB_STATE_REJECTED:
            data->nb_completed_jobs++;
            xbt_assert(data->nb_completed_jobs + data->nb_running_jobs <= data->nb_submitted_jobs);
            break;
        default:
            xbt_assert(false,
                       "Can only change the state of a submitted job to running or rejected. "
                       "State was %s", job_state_to_string(job->state).c_str());
        }
        break;
    case JobState::JOB_STATE_RUNNING:
        switch (new_state)
        {
        case JobState::JOB_STATE_COMPLETED_SUCCESSFULLY:
        case JobState::JOB_STATE_COMPLETED_FAILED:
        case JobState::JOB_STATE_COMPLETED_WALLTIME_REACHED:
        case JobState::JOB_STATE_COMPLETED_KILLED:
            job->runtime = MSG_get_clock() - job->starting_time;
            data->nb_running_jobs--;
            xbt_assert(data->nb_running_jobs >= 0);
            data->nb_completed_jobs++;
            xbt_assert(data->nb_completed_jobs + data->nb_running_jobs <= data->nb_submitted_jobs);
            break;
        default:
            xbt_assert(false,
                       "Can only change the state of a running job to completed "
                       "(successfully, failed, and killed). State was %s",
                       job_state_to_string(job->state).c_str());
        }
        break;
    default:
        xbt_assert(false,
                   "Can only change the state of a submitted or running job. State was %s",
                   job_state_to_string(job->state).c_str());
    }

    job->state = new_state;
    job->kill_reason = message->kill_reason;

    XBT_INFO("Job state changed: Job %d (workload=%s)",
             job->number, job->workload->name.c_str());

    check_submitted_and_completed(data);
}

void server_on_to_job_msg(ServerData * data,
                          IPMessage * task_data)
{
    xbt_assert(task_data->data != nullptr);
    ToJobMessage * message = (ToJobMessage *) task_data->data;

    Job * job = data->context->workloads.job_at(message->job_id);

    XBT_INFO("Send message to job: Job %d (workload=%s) message=%s",
             job->number, job->workload->name.c_str(),
             message->message.c_str());

    job->incoming_message_buffer.push_back(message->message);

    check_submitted_and_completed(data);
}

void server_on_from_job_msg(ServerData * data,
                          IPMessage * task_data)
{
    xbt_assert(task_data->data != nullptr);
    FromJobMessage * message = (FromJobMessage *) task_data->data;

    Job * job = data->context->workloads.job_at(message->job_id);

    XBT_INFO("Send message to scheduler: Job %d (workload=%s)",
             job->number, job->workload->name.c_str());

    data->context->proto_writer->append_from_job_message(message->job_id.to_string(),
                                                         message->message,
                                                         MSG_get_clock());

    check_submitted_and_completed(data);
}

void server_on_reject_job(ServerData * data,
                          IPMessage * task_data)
{
    xbt_assert(task_data->data != nullptr);
    JobRejectedMessage * message = (JobRejectedMessage *) task_data->data;

    Job * job = data->context->workloads.job_at(message->job_id);
    job->state = JobState::JOB_STATE_REJECTED;
    data->nb_completed_jobs++;

    XBT_INFO("Job %d (workload=%s) has been rejected",
             job->number, job->workload->name.c_str());

    check_submitted_and_completed(data);
}

void server_on_kill_jobs(ServerData * data,
                         IPMessage * task_data)
{
    xbt_assert(task_data->data != nullptr);
    KillJobMessage * message = (KillJobMessage *) task_data->data;

    KillerProcessArguments * args = new KillerProcessArguments;
    args->context = data->context;

    for (const JobIdentifier & job_id : message->jobs_ids)
    {
        Job * job = data->context->workloads.job_at(job_id);

        // Let's discard jobs whose kill has already been requested
        if (!job->kill_requested)
        {
            // Let's check the job state
            xbt_assert(job->state == JobState::JOB_STATE_RUNNING || job->is_complete(),
                       "Invalid KILL_JOB: job_id '%s' refers to a job not being executed nor completed.",
                       job_id.to_string().c_str());

            // Let's mark that the job kill has been requested
            job->kill_requested = true;

            // The job is included in the killer_process arguments
            args->jobs_ids.push_back(job_id);
        }
    }

    MSG_process_create("killer_process", killer_process, (void *) args, MSG_host_self());
    ++data->nb_killers;
}

void server_on_call_me_later(ServerData * data,
                             IPMessage * task_data)
{
    xbt_assert(task_data->data != nullptr);
    CallMeLaterMessage * message = (CallMeLaterMessage *) task_data->data;

    xbt_assert(message->target_time > MSG_get_clock(),
               "You asked to be awaken in the past! (you ask: %f, it is: %f)",
               message->target_time, MSG_get_clock());

    WaiterProcessArguments * args = new WaiterProcessArguments;
    args->target_time = message->target_time;

    string pname = "waiter " + to_string(message->target_time);
    MSG_process_create(pname.c_str(), waiter_process, (void*) args,
                       data->context->machines.master_machine()->host);
    ++data->nb_waiters;
}

void server_on_execute_job(ServerData * data,
                           IPMessage * task_data)
{
    xbt_assert(task_data->data != nullptr);
    ExecuteJobMessage * message = (ExecuteJobMessage *) task_data->data;
    SchedulingAllocation * allocation = message->allocation;

    xbt_assert(data->context->workloads.job_is_registered(allocation->job_id),
               "Trying to execute job '%s', which is not registered in the workload!",
               allocation->job_id.to_string().c_str());

    xbt_assert(data->context->workloads.job_profile_is_registered(allocation->job_id),
               "Trying to execute job '%s', in which the profile is not registered in the workload!",
               allocation->job_id.to_string().c_str());

    Job * job = data->context->workloads.job_at(allocation->job_id);
    xbt_assert(job->state == JobState::JOB_STATE_SUBMITTED,
               "Cannot execute job '%s': its state (%d) is not JOB_STATE_SUBMITTED.",
               job->id.to_string().c_str(), job->state);

    job->state = JobState::JOB_STATE_RUNNING;

    data->nb_running_jobs++;
    xbt_assert(data->nb_running_jobs <= data->nb_submitted_jobs);

    if (!data->context->allow_time_sharing)
    {
        for (auto machine_id_it = allocation->machine_ids.elements_begin(); machine_id_it != allocation->machine_ids.elements_end(); ++machine_id_it)
        {
            int machine_id = *machine_id_it;
            const Machine * machine = data->context->machines[machine_id];
            (void) machine; // Avoids a warning if assertions are ignored
            xbt_assert(machine->jobs_being_computed.empty(),
                       "Invalid job allocation: machine %d ('%s') is currently computing jobs (these ones:"
                       " {%s}) whereas space sharing is forbidden. Space sharing can be enabled via an option,"
                       " try --help to display the available options", machine->id, machine->name.c_str(),
                       machine->jobs_being_computed_as_string().c_str());
        }
    }

    if (data->context->energy_used)
    {
        // Check that every machine is in a computation pstate
        for (auto machine_id_it = allocation->machine_ids.elements_begin(); machine_id_it != allocation->machine_ids.elements_end(); ++machine_id_it)
        {
            int machine_id = *machine_id_it;
            Machine * machine = data->context->machines[machine_id];
            int ps = MSG_host_get_pstate(machine->host);
            (void) ps; // Avoids a warning if assertions are ignored
            xbt_assert(machine->has_pstate(ps));
            xbt_assert(machine->pstates[ps] == PStateType::COMPUTATION_PSTATE,
                       "Invalid job allocation: machine %d ('%s') is not in a computation pstate (ps=%d)",
                       machine->id, machine->name.c_str(), ps);
            xbt_assert(machine->state == MachineState::COMPUTING || machine->state == MachineState::IDLE,
                       "Invalid job allocation: machine %d ('%s') cannot compute jobs now (the machine is"
                       " neither computing nor being idle)", machine->id, machine->name.c_str());
        }
    }

    // Only the this profile that take a total amount of work is capable to
    // manage correctly a different number of resources than the requested
    // number
    if (job->workload->profiles->at(job->profile)->type != ProfileType::MSG_PARALLEL_HOMOGENEOUS_TOTAL_AMOUNT) {
        xbt_assert((int)allocation->mapping.size() == job->required_nb_res,
                 "Invalid job %s allocation. The job requires %d machines but only %d were given (%s). "
                 "Using a different number of machines is only allowed if a custom mapping is specified. "
                 "This mapping must specify which allocated machine each executor should use.",
                 job->id.to_string().c_str(), job->required_nb_res, (int)allocation->mapping.size(),
                 allocation->machine_ids.to_string_hyphen().c_str());
    }

    // Let's generate the hosts used by the job
    allocation->hosts.clear();
    allocation->hosts.reserve(allocation->machine_ids.size());

    for (unsigned int executor_id = 0; executor_id < allocation->mapping.size(); ++executor_id)
    {
        int machine_id_within_allocated_resources = allocation->mapping[executor_id];
        int machine_id = allocation->machine_ids[machine_id_within_allocated_resources];

        msg_host_t to_add = data->context->machines[machine_id]->host;
        allocation->hosts.push_back(to_add);
        // Only add the host if it is not already added (due to custom mapping)
        //if (std::find(allocation->hosts.begin(), allocation->hosts.end(), to_add) == allocation->hosts.end())
        //{
        //    allocation->hosts.push_back(to_add);
        //}
    }

    ExecuteJobProcessArguments * exec_args = new ExecuteJobProcessArguments;
    exec_args->context = data->context;
    exec_args->allocation = allocation;
    exec_args->notify_server_at_end = true;
    string pname = "job_" + job->id.to_string();
    msg_process_t process = MSG_process_create(pname.c_str(), execute_job_process,
                                               (void*)exec_args,
                                               data->context->machines[allocation->machine_ids.first_element()]->host);
    job->execution_processes.insert(process);
}

void check_submitted_and_completed(ServerData * data)
{
    if (!data->all_jobs_submitted_and_completed && // guard to prevent multiple SIMULATION_ENDS events
        data->nb_submitters_finished == data->nb_submitters && // all submitters must have finished
        data->nb_completed_jobs == data->nb_submitted_jobs && // all submitted jobs must have finished
        // If dynamic submission is enabled, it must be finished
        (!data->context->submission_sched_enabled || data->context->submission_sched_finished))
    {
        XBT_INFO("It seems that all jobs have been submitted and completed!");
        data->all_jobs_submitted_and_completed = true;

        data->context->proto_writer->append_simulation_ends(MSG_get_clock());
    }
}<|MERGE_RESOLUTION|>--- conflicted
+++ resolved
@@ -594,7 +594,6 @@
                "seems disabled... It can be activated by specifying a configuration file "
                "to Batsim.");
 
-<<<<<<< HEAD
     // Let's create the workload if it doesn't exist, or retrieve it otherwise
     Workload * workload = nullptr;
     if (data->context->workloads.exists(message->workload_name))
@@ -624,8 +623,6 @@
                  message->profile.c_str(), message->workload_name.c_str());
         // TODO? check profile collisions
     }
-=======
->>>>>>> 2a9a671a
 }
 
 void server_on_change_job_state(ServerData * data,
