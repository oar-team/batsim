--- conflicted
+++ resolved
@@ -147,13 +147,11 @@
             // Let's retrieve the Job from memory (or add it into memory if it is dynamic)
             Job * job = context->workloads.add_job_if_not_exists(message->job_id, context);
 
-<<<<<<< HEAD
             // Update control information
             job->state = JobState::JOB_STATE_SUBMITTED;
             nb_submitted_jobs++;
-=======
-            XBT_INFO( "Job %s-%d SUBMITTED. %d jobs submitted so far", job->workload->name.c_str(), job->number, nb_submitted_jobs);
->>>>>>> 691bc722
+            XBT_INFO("Job %s SUBMITTED. %d jobs submitted so far",
+                     message->job_id.to_string().c_str(), nb_submitted_jobs);
 
             send_buffer += "|" + std::to_string(MSG_get_clock()) + ":S:" + message->job_id.to_string();
             XBT_DEBUG( "Message to send to scheduler: '%s'", send_buffer.c_str());
