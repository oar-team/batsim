/**
 * @file batsim.cpp
 * @brief Batsim's entry point
 */

/** @def STR_HELPER(x)
 *  @brief Helper macro to retrieve the string view of a macro.
 */
#define STR_HELPER(x) #x

/** @def STR(x)
 *  @brief Macro to get a const char* from a macro
 */
#define STR(x) STR_HELPER(x)

/** @def BATSIM_VERSION
 *  @brief What batsim --version should return.
 *
 *  It is either set by CMake or set to vUNKNOWN_PLEASE_COMPILE_VIA_CMAKE
**/
#ifndef BATSIM_VERSION
    #define BATSIM_VERSION vUNKNOWN_PLEASE_COMPILE_VIA_CMAKE
#endif


#include <sys/types.h>
#include <stdio.h>
#include <argp.h>
#include <unistd.h>

#include <string>
#include <fstream>
#include <functional>

#include <simgrid/s4u.hpp>
#include <simgrid/msg.h>
#include <smpi/smpi.h>
#include <simgrid/plugins/energy.h>

#include <boost/algorithm/string/case_conv.hpp>
#include <boost/algorithm/string.hpp>
#include <boost/algorithm/string/join.hpp>
#include <boost/filesystem.hpp>

#include <openssl/sha.h>

#include "batsim.hpp"
#include "context.hpp"
#include "export.hpp"
#include "ipp.hpp"
#include "job_submitter.hpp"
#include "jobs.hpp"
#include "jobs_execution.hpp"
#include "machines.hpp"
#include "network.hpp"
#include "profiles.hpp"
#include "protocol.hpp"
#include "server.hpp"
#include "workload.hpp"
#include "workflow.hpp"

#include "unittest/test_main.hpp"

#include "docopt/docopt.h"

using namespace std;

XBT_LOG_NEW_DEFAULT_CATEGORY(batsim, "batsim"); //!< Logging

/**
 * @brief Checks whether a file exists
 * @param[in] filename The file whose existence is checked<
 * @return true if and only if filename exists
 */
bool file_exists(const std::string & filename)
{
    return boost::filesystem::exists(filename);
}

/**
 * @brief Computes the absolute filename of a given file
 * @param[in] filename The name of the file (not necessarily existing).
 * @return The absolute filename corresponding to the given filename
 */
std::string absolute_filename(const std::string & filename)
{
    xbt_assert(filename.length() > 0);

    // Let's assume filenames starting by "/" are absolute.
    if (filename[0] == '/')
    {
        return filename;
    }

    char cwd_buf[PATH_MAX];
    char * getcwd_ret = getcwd(cwd_buf, PATH_MAX);
    xbt_assert(getcwd_ret == cwd_buf, "getcwd failed");

    return string(getcwd_ret) + '/' + filename;
}

/**
 * @brief Converts a string to a VerbosityLevel
 * @param[in] str The string
 * @return The matching VerbosityLevel. An exception is thrown if str is invalid.
 */
VerbosityLevel verbosity_level_from_string(const std::string & str)
{
    if (str == "quiet")
    {
        return VerbosityLevel::QUIET;
    }
    else if (str == "network-only")
    {
        return VerbosityLevel::NETWORK_ONLY;
    }
    else if (str == "information")
    {
        return VerbosityLevel::INFORMATION;
    }
    else if (str == "debug")
    {
        return VerbosityLevel::DEBUG;
    }
    else
    {
        throw std::runtime_error("Invalid verbosity level string");
    }
}

string generate_sha1_string(std::string string_to_hash, int output_length)
{
    static_assert(sizeof(unsigned char) == sizeof(char), "sizeof(unsigned char) should equals to sizeof(char)");
    xbt_assert(output_length > 0);
    xbt_assert(output_length < SHA_DIGEST_LENGTH);

    unsigned char sha1_buf[SHA_DIGEST_LENGTH];
    SHA1((const unsigned char *)string_to_hash.c_str(), string_to_hash.size(), sha1_buf);

    char * output_buf = (char *) calloc(SHA_DIGEST_LENGTH * 2 + 1, sizeof(char));
    xbt_assert(output_buf != 0, "Couldn't allocate memory");

    for (int i = 0; i < SHA_DIGEST_LENGTH; ++i)
    {
        int nb_printed_char = snprintf(output_buf + 2*i, 3, "%02x", sha1_buf[i]);
        (void) nb_printed_char; // Avoids a warning if assertions are ignored
        xbt_assert(nb_printed_char == 2, "Fix me :(");
    }

    XBT_DEBUG("SHA-1 of string '%s' is '%s'\n", string_to_hash.c_str(), output_buf);

    string result(output_buf, output_length);
    xbt_assert((int)result.size() == output_length);

    free(output_buf);
    return result;
}

void parse_main_args(int argc, char * argv[], MainArguments & main_args, int & return_code,
                     bool & run_simulation, bool & run_unit_tests)
{

    // TODO: change hosts format in roles to support intervals
    // The <hosts> should be formated as follow:
    // hostname[intervals],hostname[intervals],...
    // Where `intervals` is a comma separated list of simple integer
    // or closed interval separated with a '-'.
    // Example: -r host[1-5,8]:role1,role2 -r toto,tata:myrole
 

    static const char usage[] =
R"(A tool to simulate (via SimGrid) the behaviour of scheduling algorithms.

Usage:
  batsim -p <platform_file> [-w <workload_file>...]
                            [-W <workflow_file>...]
                            [--WS (<cut_workflow_file> <start_time>)...]
                            [-r <hosts_roles_map>...]
                            [--sg-cfg <opt_name:opt_value>...]
                            [options]
  batsim --help
  batsim --version
  batsim --simgrid-version
  batsim --unittest

Input options:
  -p, --platform <platform_file>     The SimGrid platform to simulate.
  -w, --workload <workload_file>     The workload JSON files to simulate.
  -W, --workflow <workflow_file>     The workflow XML files to simulate.
  --WS, --workflow-start (<cut_workflow_file> <start_time>)...  The workflow XML
                                     files to simulate, with the time at which
                                     they should be started.

Most common options:
  -m, --master-host <name>           The name of the host in <platform_file>
                                     which will be used as the RJMS management
                                     host (thus NOT used to compute jobs)
                                     [default: master_host].
  -r, --add-role-to-hosts <hosts_role_map>... Add a `role` property to the specify host(s).
                                     The <hosts-roles-map> is formated as <hosts>:<role>
                                     The <hosts> should be formated as follow:
                                     hostname1,hostname2,..
                                     Supported roles are: master, storage, compute_node
                                     By default, no role means 'compute_node'
                                     Example: -r host8:master -r host1,host2:storage
  -E, --energy                       Enables the SimGrid energy plugin and
                                     outputs energy-related files.

Execution context options:
  -s, --socket-endpoint <endpoint>   The Decision process socket endpoint
                                     Decision process [default: tcp://localhost:28000].
  --enable-redis                     Enables Redis to communicate with the scheduler.
                                     Options --redis-hostname, --redis-port and
                                     --redis-prefix are ignored if this options is not set.
                                     Please refer to Batsim's documentation for more information.
  --redis-hostname <redis_host>      The Redis server hostname. Ignored if --enable-redis is not set.
                                     [default: 127.0.0.1]
  --redis-port <redis_port>          The Redis server port. Ignored if --enable-redis is not set.
                                     [default: 6379]
  --redis-prefix <prefix>            The Redis prefix. Ignored if --enable-redis is not set.
                                     [default: default]

Output options:
  -e, --export <prefix>              The export filename prefix used to generate
                                     simulation output [default: out].
  --disable-schedule-tracing         Disables the Pajé schedule outputting.
  --disable-machine-state-tracing    Disables the machine state outputting.

Platform size limit options:
  --mmax <nb>                        Limits the number of machines to <nb>.
                                     0 means no limit [default: 0].
  --mmax-workload                    If set, limits the number of machines to
                                     the 'nb_res' field of the input workloads.
                                     If several workloads are used, the maximum
                                     of these fields is kept.
Job-related options:
  --forward-profiles-on-submission   Attaches the job profile to the job information
                                     when the scheduler is notified about a job submission.
                                     [default: false]
  --enable-dynamic-submission        Enables dynamic submission of jobs from the scheduler.
                                     Please refer to Batsim's documentation for more information.
                                     [default: false]
  --acknowledge-dynamic-submission   Makes Batsim send a JOB_SUBMITTED back to the scheduler when
                                     Batsim receives a SUBMIT_JOB.
                                     [default: true]

Verbosity options:
  -v, --verbosity <verbosity_level>  Sets the Batsim verbosity level. Available
                                     values: quiet, network-only, information,
                                     debug [default: information].
  -q, --quiet                        Shortcut for --verbosity quiet

Workflow options:
  --workflow-jobs-limit <job_limit>  Limits the number of possible concurrent
                                     jobs for workflows. 0 means no limit
                                     [default: 0].
  --ignore-beyond-last-workflow      Ignores workload jobs that occur after all
                                     workflows have completed.

Other options:
<<<<<<< HEAD
  --enable-time-sharing-on-compute   Enables time sharing on compute machines:
                                     One resource may compute several jobs at the same time.
  --disable-time-sharing-on-storage  Disables time sharing on storage machines:
                                     IO jobs will be performed one at a time on storage machines.
  --batexec                          If set, the jobs in the workloads are
=======
  --allow-time-sharing               Allows time sharing: One resource may
                                     compute several jobs at the same time.
  --no-sched                         If set, the jobs in the workloads are
>>>>>>> e210bb7c
                                     computed one by one, one after the other,
                                     without scheduler nor Redis.
  --sg-cfg <opt_name:opt_value>...   Forward a given option_name:option_value to SimGrid.
                                     Refer to SimGrid documentation for more information.
  -h, --help                         Shows this help.
)";

    run_simulation = false;
    run_unit_tests = false;
    return_code = 1;
    map<string, docopt::value> args = docopt::docopt(usage, { argv + 1, argv + argc },
                                                     true, STR(BATSIM_VERSION));
    // Let's do some checks on the arguments!
    bool error = false;
    return_code = 0;

    if (args["--simgrid-version"].asBool())
    {
        int sg_major, sg_minor, sg_patch;
        sg_version_get(&sg_major, &sg_minor, &sg_patch);

        printf("%d.%d.%d\n", sg_major, sg_minor, sg_patch);
        return;
    }

    if (args["--unittest"].asBool())
    {
        run_unit_tests = true;
        return;
    }

    // Input files
    // ***********
    main_args.platform_filename = args["--platform"].asString();
    printf("platform_filename: %s\n", main_args.platform_filename.c_str());
    if (!file_exists(main_args.platform_filename))
    {
        XBT_ERROR("Platform file '%s' cannot be read.", main_args.platform_filename.c_str());
        error = true;
        return_code |= 0x01;
    }

    // Workloads
    vector<string> workload_files = args["--workload"].asStringList();
    for (const string & workload_file : workload_files)
    {
        if (!file_exists(workload_file))
        {
            XBT_ERROR("Workload file '%s' cannot be read.", workload_file.c_str());
            error = true;
            return_code |= 0x02;
        }
        else
        {
            MainArguments::WorkloadDescription desc;
            desc.filename = absolute_filename(workload_file);
            desc.name = generate_sha1_string(desc.filename);

            XBT_INFO("Workload '%s' corresponds to workload file '%s'.",
                     desc.name.c_str(), desc.filename.c_str());
            main_args.workload_descriptions.push_back(desc);
        }
    }

    // Workflows (without start time)
    vector<string> workflow_files = args["--workflow"].asStringList();
    for (const string & workflow_file : workflow_files)
    {
        if (!file_exists(workflow_file))
        {
            XBT_ERROR("Workflow file '%s' cannot be read.", workflow_file.c_str());
            error = true;
            return_code |= 0x04;
        }
        else
        {
            MainArguments::WorkflowDescription desc;
            desc.filename = absolute_filename(workflow_file);
            desc.name = generate_sha1_string(desc.filename);
            desc.workload_name = desc.name;
            desc.start_time = 0;

            XBT_INFO("Workflow '%s' corresponds to workflow file '%s'.",
                     desc.name.c_str(), desc.filename.c_str());
            main_args.workflow_descriptions.push_back(desc);
        }
    }

    // Workflows (with start time)
    vector<string> cut_workflow_files = args["<cut_workflow_file>"].asStringList();
    vector<string> cut_workflow_times = args["<start_time>"].asStringList();
    if (cut_workflow_files.size() != cut_workflow_times.size())
    {
        XBT_ERROR("--workflow-start parsing results are inconsistent: "
                  "<cut_workflow_file> and <start_time> have different "
                  "sizes (%zu and %zu)", cut_workflow_files.size(),
                  cut_workflow_times.size());
        error = true;
        return_code |= 0x08;
    }
    else
    {
        for (unsigned int i = 0; i < cut_workflow_files.size(); ++i)
        {
            const string & cut_workflow_file = cut_workflow_files[i];
            const string & cut_workflow_time_str = cut_workflow_times[i];
            if (!file_exists(cut_workflow_file))
            {
                XBT_ERROR("Cut workflow file '%s' cannot be read.", cut_workflow_file.c_str());
                error = true;
                return_code |= 0x10;
            }
            else
            {
                MainArguments::WorkflowDescription desc;
                desc.filename = absolute_filename(cut_workflow_file);
                desc.name = generate_sha1_string(desc.filename);
                desc.workload_name = desc.name;
                try
                {
                    desc.start_time = std::stod(cut_workflow_time_str);

                    if (desc.start_time < 0)
                    {
                        XBT_ERROR("<start_time> %g ('%s') should be positive.",
                                  desc.start_time, cut_workflow_time_str.c_str());
                        error = true;
                        return_code |= 0x20;
                    }
                    else
                    {
                        XBT_INFO("Cut workflow '%s' corresponds to workflow file '%s'.",
                                 desc.name.c_str(), desc.filename.c_str());
                        main_args.workflow_descriptions.push_back(desc);
                    }
                }
                catch (const std::exception &)
                {
                    XBT_ERROR("Cannot read the <start_time> '%s' as a double.",
                              cut_workflow_time_str.c_str());
                    error = true;
                    return_code |= 0x40;
                }
            }
        }
    }

    // Common options
    // **************
    main_args.hosts_roles_map = map<string, string>();

    main_args.master_host_name = args["--master-host"].asString();
    main_args.hosts_roles_map[main_args.master_host_name] = "master";

    main_args.energy_used = args["--energy"].asBool();


    // get roles mapping
    vector<string> hosts_roles_maps = args["--add-role-to-hosts"].asStringList();
    for (unsigned int i = 0; i < hosts_roles_maps.size(); ++i)
    {
        vector<string> parsed;
        boost::split(parsed, hosts_roles_maps[i], boost::is_any_of(":"));

        xbt_assert(parsed.size() == 2, "The roles host mapping should only contain one ':' character");
        string hosts = parsed[0];
        string roles = parsed[1];
        vector<string> host_list;

        boost::split(host_list, hosts, boost::is_any_of(","));

        for (auto & host: host_list)
        {
            main_args.hosts_roles_map[host] = roles;
        }
    }

    main_args.socket_endpoint = args["--socket-endpoint"].asString();
    main_args.redis_enabled = args["--enable-redis"].asBool();
    main_args.redis_hostname = args["--redis-hostname"].asString();
    try
    {
        main_args.redis_port = args["--redis-port"].asLong();
    }
    catch(const std::exception &)
    {
        XBT_ERROR("Cannot read the Redis port '%s' as a long integer.",
                  args["--redis-port"].asString().c_str());
        error = true;
    }
    main_args.redis_prefix = args["--redis-prefix"].asString();

    // Output options
    // **************
    main_args.export_prefix = args["--export"].asString();
    main_args.enable_schedule_tracing = !args["--disable-schedule-tracing"].asBool();
    main_args.enable_machine_state_tracing = !args["--disable-machine-state-tracing"].asBool();

    // Job-related options
    // *******************
    main_args.forward_profiles_on_submission = args["--forward-profiles-on-submission"].asBool();
    main_args.dynamic_submission_enabled = args["--enable-dynamic-submission"].asBool();
    main_args.ack_dynamic_submission = args["--acknowledge-dynamic-submission"].asBool();

    // Platform size limit options
    // ***************************
    string m_max_str = args["--mmax"].asString();
    try
    {
        main_args.limit_machines_count = std::stoi(m_max_str);
    }
    catch (const std::exception &)
    {
        XBT_ERROR("Cannot read <M_max> '%s' as an integer.", m_max_str.c_str());
        error = true;
    }

    main_args.limit_machines_count_by_workload = args["--mmax-workload"].asBool();

    // Verbosity options
    // *****************
    try
    {
        main_args.verbosity = verbosity_level_from_string(args["--verbosity"].asString());
        if (args["--quiet"].asBool())
        {
            main_args.verbosity = VerbosityLevel::QUIET;
        }
    }
    catch (const std::exception &)
    {
        XBT_ERROR("Invalid <verbosity_level> '%s'.", args["--verbosity"].asString().c_str());
        error = true;
    }

    // Workflow options
    // ****************
    string workflow_jobs_limit = args["--workflow-jobs-limit"].asString();
    try
    {
        main_args.workflow_nb_concurrent_jobs_limit = std::stoi(workflow_jobs_limit);
        if (main_args.workflow_nb_concurrent_jobs_limit < 0)
        {
            XBT_ERROR("The <workflow_limit> %d ('%s') must be positive.", main_args.workflow_nb_concurrent_jobs_limit,
                      workflow_jobs_limit.c_str());
            error = true;
        }
    }
    catch (const std::exception &)
    {
        XBT_ERROR("Cannot read the <job_limit> '%s' as an integer.", workflow_jobs_limit.c_str());
        error = true;
    }

    main_args.terminate_with_last_workflow = args["--ignore-beyond-last-workflow"].asBool();

    // Other options
    // *************
<<<<<<< HEAD
    main_args.allow_time_sharing_on_compute = args["--enable-time-sharing-on-compute"].asBool();
    main_args.allow_time_sharing_on_storage = !(args["--disable-time-sharing-on-storage"].asBool());
    if (args["--batexec"].asBool())
=======
    main_args.allow_time_sharing = args["--allow-time-sharing"].asBool();
    if (args["--no-sched"].asBool())
>>>>>>> e210bb7c
    {
        main_args.program_type = ProgramType::BATEXEC;
    }
    else
    {
        main_args.program_type = ProgramType::BATSIM;
    }

    vector<string> sg_cfg_list = args["--sg-cfg"].asStringList();
    for (string cfg_string : sg_cfg_list)
    {
        vector<string> parsed;
        boost::split(parsed, cfg_string, boost::is_any_of(":"));

        xbt_assert(parsed.size() == 2, "A SimGrid configuration option should only contain one ':' character");
        pair<string,string> cfg_pair(parsed[0], parsed[1]);
        main_args.simgrid_config.push_back(cfg_pair);
    }

    run_simulation = !error;
}

void configure_batsim_logging_output(const MainArguments & main_args)
{
    vector<string> log_categories_to_set = {"workload", "job_submitter", "redis", "jobs", "machines", "pstate",
                                            "workflow", "jobs_execution", "server", "export", "profiles", "machine_range",
                                            "network", "ipp", "task_execution"};
    string log_threshold_to_set = "critical";

    if (main_args.verbosity == VerbosityLevel::QUIET || main_args.verbosity == VerbosityLevel::NETWORK_ONLY)
    {
        log_threshold_to_set = "error";
    }
    else if (main_args.verbosity == VerbosityLevel::DEBUG)
    {
        log_threshold_to_set = "debug";
    }
    else if (main_args.verbosity == VerbosityLevel::INFORMATION)
    {
        log_threshold_to_set = "info";
    }
    else
    {
        xbt_assert(false, "FIXME!");
    }

    for (const auto & log_cat : log_categories_to_set)
    {
        const string final_str = log_cat + ".thresh:" + log_threshold_to_set;
        xbt_log_control_set(final_str.c_str());
    }

    // In network-only, we add a rule to display the network info
    if (main_args.verbosity == VerbosityLevel::NETWORK_ONLY)
    {
        xbt_log_control_set("network.thresh:info");
    }

    // Batsim is always set to info, to allow to trace Batsim's input easily
    xbt_log_control_set("batsim.thresh:info");

    // Simgrid-related log control
    xbt_log_control_set("surf_energy.thresh:critical");
}

void load_workloads_and_workflows(const MainArguments & main_args, BatsimContext * context, int & max_nb_machines_to_use)
{
    int max_nb_machines_in_workloads = -1;

    // Let's create the workloads
    for (const MainArguments::WorkloadDescription & desc : main_args.workload_descriptions)
    {
        Workload * workload = Workload::new_static_workload(desc.name, desc.filename);

        int nb_machines_in_workload = -1;
        workload->load_from_json(desc.filename, nb_machines_in_workload);
        max_nb_machines_in_workloads = std::max(max_nb_machines_in_workloads, nb_machines_in_workload);

        context->workloads.insert_workload(desc.name, workload);
    }

    // Let's create the workflows
    for (const MainArguments::WorkflowDescription & desc : main_args.workflow_descriptions)
    {
        Workload * workload = Workload::new_static_workload(desc.workload_name, desc.filename);
        workload->jobs = new Jobs;
        workload->profiles = new Profiles;
        context->workloads.insert_workload(desc.workload_name, workload);

        Workflow * workflow = new Workflow(desc.name);
        workflow->start_time = desc.start_time;
        workflow->load_from_xml(desc.filename);
        context->workflows.insert_workflow(desc.name, workflow);
    }

    // Let's compute how the number of machines to use should be limited
    max_nb_machines_to_use = 0;
    if ((main_args.limit_machines_count_by_workload) && (main_args.limit_machines_count > 0))
    {
        max_nb_machines_to_use = std::min(main_args.limit_machines_count, max_nb_machines_in_workloads);
    }
    else if (main_args.limit_machines_count_by_workload)
    {
        max_nb_machines_to_use = max_nb_machines_in_workloads;
    }
    else if (main_args.limit_machines_count > 0)
    {
        max_nb_machines_to_use = main_args.limit_machines_count;
    }

    if (max_nb_machines_to_use != 0)
    {
        XBT_INFO("The maximum number of machines to use is %d.", max_nb_machines_to_use);
    }
}

void start_initial_simulation_processes(const MainArguments & main_args,
                                        BatsimContext * context,
                                        bool is_batexec)
{
    const Machine * master_machine = context->machines.master_machine();

    // Let's run a static_job_submitter process for each workload
    for (const MainArguments::WorkloadDescription & desc : main_args.workload_descriptions)
    {
        string submitter_instance_name = "workload_submitter_" + desc.name;

        XBT_DEBUG("Creating a workload_submitter process...");
        auto actor_function = static_job_submitter_process;
        if (is_batexec)
        {
            actor_function = batexec_job_launcher_process;
        }

        simgrid::s4u::Actor::create(submitter_instance_name.c_str(),
                                    master_machine->host,
                                    actor_function,
                                    context, desc.name);
        XBT_INFO("The process '%s' has been created.", submitter_instance_name.c_str());
    }

    // Let's run a workflow_submitter process for each workflow
    for (const MainArguments::WorkflowDescription & desc : main_args.workflow_descriptions)
    {
        XBT_DEBUG("Creating a workflow_submitter process...");
        string submitter_instance_name = "workflow_submitter_" + desc.name;
        simgrid::s4u::Actor::create(submitter_instance_name.c_str(),
                                    master_machine->host,
                                    workflow_submitter_process,
                                    context, desc.name);
        XBT_INFO("The process '%s' has been created.", submitter_instance_name.c_str());
    }

    if (!is_batexec)
    {
        XBT_DEBUG("Creating the 'server' process...");
        simgrid::s4u::Actor::create("server", master_machine->host,
                                    server_process, context);
        XBT_INFO("The process 'server' has been created.");
    }
}

/**
 * @brief Main function
 * @param[in] argc The number of arguments
 * @param[in] argv The arguments' values
 * @return 0 on success, something else otherwise
 */
int main(int argc, char * argv[])
{
    // Let's parse command-line arguments
    MainArguments main_args;
    int return_code = 1;
    bool run_simulation = false;
    bool run_unittests = false;

    parse_main_args(argc, argv, main_args, return_code, run_simulation, run_unittests);

    if (run_unittests)
    {
        MSG_init(&argc, argv);
        test_entry_point();
    }

    if (!run_simulation)
    {
        return return_code;
    }

    // Let's configure how Batsim should be logged
    configure_batsim_logging_output(main_args);

    // Initialize the energy plugin before creating the engine
    if (main_args.energy_used)
    {
        sg_host_energy_plugin_init();
    }

    // Instantiate SimGrid
    MSG_init(&argc, argv); // Required for SMPI as I write these lines
    simgrid::s4u::Engine engine(&argc, argv);

    // Setting SimGrid configuration options, if any
    if (main_args.simgrid_config.size() > 0)
    {
        for (pair<string,string> cfg_pair : main_args.simgrid_config)
        {
            engine.set_config(cfg_pair.first + ":" + cfg_pair.second);
        }
    }

    // Let's create the BatsimContext, which stores information about the current instance
    BatsimContext context;
    set_configuration(&context, main_args);

    context.batsim_version = STR(BATSIM_VERSION);
    XBT_INFO("Batsim version: %s", context.batsim_version.c_str());

    // Let's load the workloads and workflows
    int max_nb_machines_to_use = -1;
    load_workloads_and_workflows(main_args, &context, max_nb_machines_to_use);

    // initialyse Ptask L07 model
    engine.set_config("host/model:ptask_L07");

    // Let's choose which SimGrid computing model should be used
    XBT_INFO("Checking whether SMPI is used or not...");
    context.smpi_used = context.workloads.contains_smpi_job(); // todo: SMPI workflows

    if (context.smpi_used)
    {
        XBT_INFO("SMPI will be used.");
        context.workloads.register_smpi_applications(); // todo: SMPI workflows
        SMPI_init();
    }

    // Let's create the machines
    create_machines(main_args, &context, max_nb_machines_to_use);

    // Let's prepare Batsim's outputs
    XBT_INFO("Batsim's export prefix is '%s'.", context.export_prefix.c_str());
    prepare_batsim_outputs(&context);

    if (main_args.program_type == ProgramType::BATSIM)
    {
        if (context.redis_enabled)
        {
            // Let's prepare Redis' connection
            context.storage.set_instance_key_prefix(main_args.redis_prefix);
            context.storage.connect_to_server(main_args.redis_hostname, main_args.redis_port);

            // Let's store some metadata about the current instance in the data storage
            context.storage.set("nb_res", std::to_string(context.machines.nb_machines()));
        }

        // Let's create the socket
        context.zmq_socket = new zmq::socket_t(context.zmq_context, ZMQ_REQ);
        context.zmq_socket->connect(main_args.socket_endpoint);

        // Let's create the protocol reader and writer
        context.proto_reader = new JsonProtocolReader(&context);
        context.proto_writer = new JsonProtocolWriter(&context);

        // Let's execute the initial processes
        start_initial_simulation_processes(main_args, &context);
    }
    else if (main_args.program_type == ProgramType::BATEXEC)
    {
        // Let's execute the initial processes
        start_initial_simulation_processes(main_args, &context, true);
    }

    // Simulation main loop, handled by MSG
    engine.run();

    delete context.zmq_socket;
    context.zmq_socket = nullptr;

    delete context.proto_reader;
    context.proto_reader = nullptr;

    delete context.proto_writer;
    context.proto_writer = nullptr;

    // If SMPI had been used, it should be finalized
    if (context.smpi_used)
    {
        SMPI_finalize();
    }

    // Let's finalize Batsim's outputs
    finalize_batsim_outputs(&context);

    return 0;
}

void set_configuration(BatsimContext *context,
                       MainArguments & main_args)
{
    using namespace rapidjson;

    // ********************************************************
    // Let's load default values from the default configuration
    // ********************************************************
    Document default_config_doc;
    xbt_assert(!default_config_doc.HasParseError(),
               "Invalid default configuration file : could not be parsed.");

    // *************************************
    // Let's update the BatsimContext values
    // *************************************
    context->redis_enabled = main_args.redis_enabled;
    context->submission_forward_profiles = main_args.forward_profiles_on_submission;
    context->submission_sched_enabled = main_args.dynamic_submission_enabled;
    context->submission_sched_ack = main_args.ack_dynamic_submission;

    context->platform_filename = main_args.platform_filename;
    context->export_prefix = main_args.export_prefix;
    context->workflow_nb_concurrent_jobs_limit = main_args.workflow_nb_concurrent_jobs_limit;
    context->energy_used = main_args.energy_used;
    context->allow_time_sharing_on_compute = main_args.allow_time_sharing_on_compute;
    context->allow_time_sharing_on_storage = main_args.allow_time_sharing_on_storage;
    context->trace_schedule = main_args.enable_schedule_tracing;
    context->trace_machine_states = main_args.enable_machine_state_tracing;
    context->simulation_start_time = chrono::high_resolution_clock::now();
    context->terminate_with_last_workflow = main_args.terminate_with_last_workflow;

    // **************************************************************************************
    // Let's write the json object holding configuration information to send to the scheduler
    // **************************************************************************************
    context->config_json.SetObject();
    auto & alloc = context->config_json.GetAllocator();

    // redis
    context->config_json.AddMember("redis-enabled", Value().SetBool(main_args.redis_enabled), alloc);
    context->config_json.AddMember("redis-hostname", Value().SetString(main_args.redis_hostname.c_str(), alloc), alloc);
    context->config_json.AddMember("redis-port", Value().SetInt(main_args.redis_port), alloc);
    context->config_json.AddMember("redis-prefix", Value().SetString(main_args.redis_prefix.c_str(), alloc), alloc);

    // job_submission
    context->config_json.AddMember("submission_forward_profiles", Value().SetBool(main_args.forward_profiles_on_submission), alloc);
    context->config_json.AddMember("dynamic_submission_enabled", Value().SetBool(main_args.dynamic_submission_enabled), alloc);
    context->config_json.AddMember("acknowledge_dynamic_submission", Value().SetBool(main_args.ack_dynamic_submission), alloc);
}<|MERGE_RESOLUTION|>--- conflicted
+++ resolved
@@ -175,8 +175,8 @@
   batsim -p <platform_file> [-w <workload_file>...]
                             [-W <workflow_file>...]
                             [--WS (<cut_workflow_file> <start_time>)...]
+                            [--sg-cfg <opt_name:opt_value>...]
                             [-r <hosts_roles_map>...]
-                            [--sg-cfg <opt_name:opt_value>...]
                             [options]
   batsim --help
   batsim --version
@@ -258,17 +258,11 @@
                                      workflows have completed.
 
 Other options:
-<<<<<<< HEAD
   --enable-time-sharing-on-compute   Enables time sharing on compute machines:
                                      One resource may compute several jobs at the same time.
   --disable-time-sharing-on-storage  Disables time sharing on storage machines:
                                      IO jobs will be performed one at a time on storage machines.
-  --batexec                          If set, the jobs in the workloads are
-=======
-  --allow-time-sharing               Allows time sharing: One resource may
-                                     compute several jobs at the same time.
   --no-sched                         If set, the jobs in the workloads are
->>>>>>> e210bb7c
                                      computed one by one, one after the other,
                                      without scheduler nor Redis.
   --sg-cfg <opt_name:opt_value>...   Forward a given option_name:option_value to SimGrid.
@@ -527,14 +521,9 @@
 
     // Other options
     // *************
-<<<<<<< HEAD
     main_args.allow_time_sharing_on_compute = args["--enable-time-sharing-on-compute"].asBool();
     main_args.allow_time_sharing_on_storage = !(args["--disable-time-sharing-on-storage"].asBool());
-    if (args["--batexec"].asBool())
-=======
-    main_args.allow_time_sharing = args["--allow-time-sharing"].asBool();
     if (args["--no-sched"].asBool())
->>>>>>> e210bb7c
     {
         main_args.program_type = ProgramType::BATEXEC;
     }
