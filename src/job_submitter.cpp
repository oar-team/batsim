/*
 * @file job_submitter.cpp
 * @brief Contains functions related to job submission
 */

#include "job_submitter.hpp"

#include <vector>
#include <algorithm>

#include "jobs.hpp"
#include "ipp.hpp"
#include "context.hpp"

XBT_LOG_NEW_DEFAULT_CATEGORY(job_submitter, "job_submitter"); //!< Logging


using namespace std;

int static_job_submitter_process(int argc, char *argv[])
{
    (void) argc;
    (void) argv;

    JobSubmitterProcessArguments * args = (JobSubmitterProcessArguments *) MSG_process_get_data(MSG_process_self());
    BatsimContext * context = args->context;

    xbt_assert(context->workloads.exists(args->workload_name),
               "Error: a static_job_submitter_process is in charge of workload '%s', "
               "which does not exist", args->workload_name.c_str());

    Workload * workload = context->workloads.at(args->workload_name);
    const string submitter_name = "static_submitter";

    /*  ░░░░░░░░▄▄▄███░░░░░░░░░░░░░░░░░░░░
        ░░░▄▄██████████░░░░░░░░░░░░░░░░░░░
        ░███████████████░░░░░░░░░░░░░░░░░░
        ░▀███████████████░░░░░▄▄▄░░░░░░░░░
        ░░░███████████████▄███▀▀▀░░░░░░░░░
        ░░░░███████████████▄▄░░░░░░░░░░░░░
        ░░░░▄████████▀▀▄▄▄▄▄░▀░░░░░░░░░░░░
        ▄███████▀█▄▀█▄░░█░▀▀▀░█░░▄▄░░░░░░░
        ▀▀░░░██▄█▄░░▀█░░▄███████▄█▀░░░▄░░░
        ░░░░░█░█▀▄▄▀▄▀░█▀▀▀█▀▄▄▀░░░░░░▄░▄█
        ░░░░░█░█░░▀▀▄▄█▀░█▀▀░░█░░░░░░░▀██░
        ░░░░░▀█▄░░░░░░░░░░░░░▄▀░░░░░░▄██░░
        ░░░░░░▀█▄▄░░░░░░░░▄▄█░░░░░░▄▀░░█░░
        ░░░░░░░░░▀███▀▀████▄██▄▄░░▄▀░░░░░░
        ░░░░░░░░░░░█▄▀██▀██▀▄█▄░▀▀░░░░░░░░
        ░░░░░░░░░░░██░▀█▄█░█▀░▀▄░░░░░░░░░░
        ░░░░░░░░░░█░█▄░░▀█▄▄▄░░█░░░░░░░░░░
        ░░░░░░░░░░█▀██▀▀▀▀░█▄░░░░░░░░░░░░░
        ░░░░░░░░░░░░▀░░░░░░░░░░░▀░░░░░░░░░ */

    SubmitterHelloMessage * hello_msg = new SubmitterHelloMessage;
    hello_msg->submitter_name = submitter_name;
    hello_msg->enable_callback_on_job_completion = false;

    send_message("server", IPMessageType::SUBMITTER_HELLO, (void*) hello_msg);

    double previousSubmissionDate = MSG_get_clock();

    vector<const Job *> jobsVector;

    const auto & jobs = workload->jobs->jobs();
    for (const auto & mit : jobs)
    {
        const Job * job = mit.second;
        jobsVector.push_back(job);
    }

    sort(jobsVector.begin(), jobsVector.end(), job_comparator_subtime);

    if (jobsVector.size() > 0)
    {
        const Job * first_submitted_job = *jobsVector.begin();

        for (const Job * job : jobsVector)
        {
            if (job->submission_time > previousSubmissionDate)
                MSG_process_sleep(job->submission_time - previousSubmissionDate);
        // Setting the mailbox
            //job->completion_notification_mailbox = "SOME_MAILBOX";

            // Let's put the metadata about the job into the data storage
            JobIdentifier job_id(workload->name, job->number);
            string job_key = RedisStorage::job_key(job_id);
            string profile_key = RedisStorage::profile_key(workload->name, job->profile);
            context->storage.set(job_key, job->json_description);
            context->storage.set(profile_key, workload->profiles->at(job->profile)->json_description);

            // Let's now continue the simulation
            JobSubmittedMessage * msg = new JobSubmittedMessage;
            msg->submitter_name = submitter_name;
            msg->job_id.workload_name = args->workload_name;
            msg->job_id.job_number = job->number;

            send_message("server", IPMessageType::JOB_SUBMITTED, (void*)msg);
            previousSubmissionDate = MSG_get_clock();

            if (job == first_submitted_job)
                context->energy_first_job_submission = context->machines.total_consumed_energy(context);
        }
    }

    SubmitterByeMessage * bye_msg = new SubmitterByeMessage;
    bye_msg->submitter_name = submitter_name;
    send_message("server", IPMessageType::SUBMITTER_BYE, (void *) bye_msg);
    delete args;
    return 0;
}


static string submit_workflow_task_as_job(BatsimContext *context, string workflow_name, string submitter_name, Task *task);
static string wait_for_job_completion(string submitter_name);

int workflow_submitter_process(int argc, char *argv[])
{
    (void) argc;
    (void) argv;

    // Get the workflow
    WorkflowSubmitterProcessArguments * args = (WorkflowSubmitterProcessArguments *) MSG_process_get_data(MSG_process_self());
    BatsimContext * context = args->context;
    xbt_assert(context->workflows.exists(args->workflow_name),
               "Error: a workflow_job_submitter_process is in charge of workload '%s', "
               "which does not exist", args->workflow_name.c_str());
    Workflow * workflow = context->workflows.at(args->workflow_name);


    const string submitter_name = args->workflow_name + "_submitter";

    XBT_INFO("I AM A WORKFLOW SUBMITTER FOR WORKFLOW %s!", args->workflow_name.c_str());

    /* Hello */
    SubmitterHelloMessage * hello_msg = new SubmitterHelloMessage;
    hello_msg->submitter_name = submitter_name;
    hello_msg->enable_callback_on_job_completion = true;
    send_message("server", IPMessageType::SUBMITTER_HELLO, (void*) hello_msg);

    /* Create submitted_tasks map */
    std::map<std::string, Task *> submitted_tasks;

    /* Create ready_tasks vector */
    std::vector<Task *> ready_tasks = workflow->get_source_tasks();

    /* Pick a task */
    Task *task = ready_tasks.at(0);

    /* Send a Job corresponding to the Task Job */
    string job_key = submit_workflow_task_as_job(context, args->workflow_name, submitter_name, task);

    /* Insert the task into the submitted_tasks map */
    submitted_tasks[job_key] = task;

<<<<<<< HEAD
=======
    /*
    std::string profile_name = args->workflow_name + "2";


    Profile * profile = new Profile;
    profile->type = ProfileType::DELAY;
    DelayProfileData * data = new DelayProfileData;
    data->delay = task->execution_time;
    profile->data = data;

    profile->json_description = std::string() + "{" +
                "\"type\": \"delay\", "+
                "\"delay\": " + std::to_string(task->execution_time) +
                "}";

    XBT_INFO("Adding a profile with name %s",profile_name.c_str());
    context->workloads.at("workflow")->profiles->add_profile(profile_name, profile);

    Job *job = new Job;
    job->workload = context->workloads.at("workflow");
    job->number = 2;
    job->profile = profile_name;
    //job->submission_time = ???
    job->walltime = task->execution_time + 10.0; // hack
    job->required_nb_res = task->num_procs;
    job->json_description = std::string() + "{" +
                            "\"id\": 2" +  ", " +
                            "\"subtime\":" + std::to_string(MSG_get_clock()) + ", " +
                            "\"walltime\":" + std::to_string(job->walltime) + ", " +
                            "\"res\":" + std::to_string(job->required_nb_res) + ", " +
                            "\"profile\": \"" + profile_name + "\"" +
                "}";

    //context->workloads.at("workflow")->jobs->add_job(job);

    //job->consumed_energy = ???
    //job->starting_time = ???
    job->runtime = task->execution_time;

    // Let's put the metadata about the job into the data storage
    JobIdentifier job_id(workflow->name, 2);
    string job_key = RedisStorage::job_key(job_id);
    string profile_key = RedisStorage::profile_key(workflow->name, job->profile);
    context->storage.set(job_key, job->json_description);
    context->storage.set(profile_key, profile->json_description);

    // Let's now continue the simulation
    JobSubmittedMessage * msg = new JobSubmittedMessage;
    msg->submitter_name = submitter_name;
    msg->job_id.workload_name = "workflow";
    msg->job_id.job_number = 2;

    send_message("server", IPMessageType::JOB_SUBMITTED, (void*)msg);

    */

>>>>>>> b5263f33
    /* Wait for callback */
    string completed_job_key = wait_for_job_completion(submitter_name);

    /* Look for the task in the map */
    Task *completed_task = submitted_tasks[completed_job_key];

    XBT_INFO("TASK %s has completed!!!\n", completed_task->id.c_str());
<<<<<<< HEAD
=======


/*
    /// WAIT FOR CALLBACK
    msg_task_t task_notification = NULL;
    IPMessage *task_notification_data;
    MSG_task_receive(&(task_notification), submitter_name.c_str());
    task_notification_data = (IPMessage *) MSG_task_get_data(task_notification);
    SubmitterJobCompletionCallbackMessage *notification_data =
        (SubmitterJobCompletionCallbackMessage *) task_notification_data->data;

    XBT_INFO("GOT A COMPLETION NOTIFICATION FOR JOB ID: %s %d",
                notification_data->job_id.workload_name.c_str(),
                notification_data->job_id.job_number);
*/


>>>>>>> b5263f33

    /* Goodbye */
    SubmitterByeMessage * bye_msg = new SubmitterByeMessage;
    bye_msg->submitter_name = submitter_name;
    send_message("server", IPMessageType::SUBMITTER_BYE, (void *) bye_msg);


    delete args;
    return 0;
}

/**
 * @brief TODO
 * @param context TODO
 * @param workflow_name TODO
 * @param submitter_name TODO
 * @param task TODO
 * @return TODO
 */
static string submit_workflow_task_as_job(BatsimContext *context, string workflow_name, string submitter_name, Task *task) {

    static int job_number = 2;    // "glogal" to ensure unique job numbers in job_ids
        // TODO TODO TODO:  The '2' above is heardcoded for Scheduler HACK

    const string workload_name = "workflow"; // TODO: This shouldn't be HARDCODED like this,
                                             // but change this right now breaks things

    // Create a profile
    Profile * profile = new Profile;
    profile->type = ProfileType::DELAY;
    DelayProfileData * data = new DelayProfileData;
    data->delay = task->execution_time;
    profile->data = data;
    profile->json_description = std::string() + "{" +
                "\"type\": \"delay\", "+
                "\"delay\": " + std::to_string(task->execution_time) +
                "}";
    string profile_name = workflow_name + "_" + task->id; // Create a profile name
    context->workloads.at(workload_name)->profiles->add_profile(profile_name, profile);

    // Create JSON description of Job corresponding to Task
    double walltime = task->execution_time + 10.0;
    string json_description = std::string() + "{" +
                            "\"id\": " + std::to_string(job_number) +  ", " +
                            "\"subtime\":" + std::to_string(MSG_get_clock()) + ", " +
                            "\"walltime\":" + std::to_string(walltime) + ", " +
                            "\"res\":" + std::to_string(task->num_procs) + ", " +
                            "\"profile\": \"" + profile_name + "\"" +
                "}";

    // Put the metadata about the job into the data storage
    JobIdentifier job_id(workload_name, job_number);
    string job_key = RedisStorage::job_key(job_id);
    string profile_key = RedisStorage::profile_key(workflow_name, profile_name);
    context->storage.set(job_key, json_description);
    context->storage.set(profile_key, profile->json_description);

    // Submit the job
    JobSubmittedMessage * msg = new JobSubmittedMessage;
    msg->submitter_name = submitter_name;
    msg->job_id.workload_name = workload_name;
    msg->job_id.job_number = job_number;
    send_message("server", IPMessageType::JOB_SUBMITTED, (void*)msg);

    // Create an ID to return
    string id_to_return = workload_name + "!" + std::to_string(job_number);

    // Increment the job_number
    job_number++;

    // Return a key
    return id_to_return;

}

/**
 * @brief TODO
 * @param submitter_name TODO
 * @return TODO
 */
static string wait_for_job_completion(string submitter_name) {
    msg_task_t task_notification = NULL;
    IPMessage *task_notification_data;
    MSG_task_receive(&(task_notification), submitter_name.c_str());
    task_notification_data = (IPMessage *) MSG_task_get_data(task_notification);
    SubmitterJobCompletionCallbackMessage *notification_data =
        (SubmitterJobCompletionCallbackMessage *) task_notification_data->data;

    return  notification_data->job_id.workload_name + "!" +
            std::to_string(notification_data->job_id.job_number);

}<|MERGE_RESOLUTION|>--- conflicted
+++ resolved
@@ -153,8 +153,6 @@
     /* Insert the task into the submitted_tasks map */
     submitted_tasks[job_key] = task;
 
-<<<<<<< HEAD
-=======
     /*
     std::string profile_name = args->workflow_name + "2";
 
@@ -211,7 +209,6 @@
 
     */
 
->>>>>>> b5263f33
     /* Wait for callback */
     string completed_job_key = wait_for_job_completion(submitter_name);
 
@@ -219,8 +216,6 @@
     Task *completed_task = submitted_tasks[completed_job_key];
 
     XBT_INFO("TASK %s has completed!!!\n", completed_task->id.c_str());
-<<<<<<< HEAD
-=======
 
 
 /*
@@ -237,8 +232,6 @@
                 notification_data->job_id.job_number);
 */
 
-
->>>>>>> b5263f33
 
     /* Goodbye */
     SubmitterByeMessage * bye_msg = new SubmitterByeMessage;
