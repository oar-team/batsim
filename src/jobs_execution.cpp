/**
 * @file jobs_execution.cpp
 * @brief Contains functions related to the execution of the jobs
 */

#include "jobs_execution.hpp"
#include "jobs.hpp"

#include <simgrid/plugins/energy.h>

#include <simgrid/msg.h>
#include <smpi/smpi.h>

XBT_LOG_NEW_DEFAULT_CATEGORY(jobs_execution, "jobs_execution"); //!< Logging

using namespace std;

int smpi_replay_process(int argc, char *argv[])
{
   /* for(int index = 0; index < argc; index++)
        XBT_DEBUG("smpi_replay_process, arg %d = '%s'", index, argv[index]);*/

    smpi_replay_run(&argc, &argv);
    return 0;
}

int execute_profile(BatsimContext *context,
                    const std::string & profile_name,
                    const SchedulingAllocation * allocation,
                    double * remaining_time)
{
    Workload * workload = context->workloads.at(allocation->job_id.workload_name);
    Job * job = workload->jobs->at(allocation->job_id.job_number);
    Profile * profile = workload->profiles->at(profile_name);
    int nb_res = job->required_nb_res;

    if (profile->type == ProfileType::MSG_PARALLEL_HOMOGENEOUS)
    {
        MsgParallelHomogeneousProfileData * data = (MsgParallelHomogeneousProfileData *)profile->data;

        double cpu = data->cpu;
        double com = data->com;

        // These amounts are deallocated by SG
        double * computation_amount = xbt_new(double, nb_res);
        double * communication_amount = NULL;
        if(com != 0.0)
            communication_amount = xbt_new(double, nb_res*nb_res);


        // Let us fill the local computation and communication matrices
        int k = 0;
        for (int y = 0; y < nb_res; ++y)
        {
            computation_amount[y] = cpu;
            if(communication_amount != NULL) {
                for (int x = 0; x < nb_res; ++x)
                {
                    if (x == y)
                        communication_amount[k++] = 0;
                    else
                        communication_amount[k++] = com;
                }
            }
        }

        string task_name = "phg " + to_string(job->number) + "'" + job->profile + "'";
        XBT_INFO("Creating task '%s'", task_name.c_str());

        msg_task_t ptask = MSG_parallel_task_create(task_name.c_str(),
<<<<<<< HEAD
                                         nb_res, allocation->hosts.data(),
                                         computation_amount,
                                         communication_amount, NULL);

        // TODO: debug job kills on timeout

        // Let's spawn a process which will wait until walltime and cancel the task if needed
        /*KillerProcessArguments * killer_args = new KillerProcessArguments;
        killer_args->task = ptask;
        killer_args->walltime = *remaining_time;

        msg_process_t kill_process = MSG_process_create("killer", killer_process, killer_args, MSG_host_self());*/
=======
                                                    nb_res, allocation->hosts.data(),
                                                    computation_amount,
                                                    communication_amount, NULL);
>>>>>>> 5f99e694

        double timeBeforeExecute = MSG_get_clock();
        XBT_INFO("Executing task '%s'", MSG_task_get_name(ptask));
        msg_error_t err = MSG_parallel_task_execute_with_timeout(ptask, *remaining_time);
        *remaining_time = *remaining_time - (MSG_get_clock() - timeBeforeExecute);

        int ret = 1;
        if (err == MSG_OK) {}
<<<<<<< HEAD
            //SIMIX_process_throw(kill_process, cancel_error, 0, "wake up");
        else if (err == MSG_TASK_CANCELED)
=======
        else if (err == MSG_TIMEOUT)
>>>>>>> 5f99e694
            ret = 0;
        else
            xbt_die("A task execution had been stopped by an unhandled way (err = %d)", err);

        XBT_INFO("Task '%s' finished", MSG_task_get_name(ptask));
        MSG_task_destroy(ptask);
        return ret;
    }
    else if (profile->type == ProfileType::MSG_PARALLEL)
    {
        MsgParallelProfileData * data = (MsgParallelProfileData *)profile->data;

        // These amounts are deallocated by SG
        double * computation_amount = xbt_new(double, nb_res);
        double * communication_amount = xbt_new(double, nb_res*nb_res);

        // Let us retrieve the matrices from the profile
        memcpy(computation_amount, data->cpu, sizeof(double) * nb_res);
        memcpy(communication_amount, data->com, sizeof(double) * nb_res * nb_res);

        string task_name = "p " + to_string(job->number) + "'" + job->profile + "'";
        XBT_INFO("Creating task '%s'", task_name.c_str());

        msg_task_t ptask = MSG_parallel_task_create(task_name.c_str(),
<<<<<<< HEAD
                                         nb_res, allocation->hosts.data(),
                                         computation_amount,
                                         communication_amount, NULL);

        // Let's spawn a process which will wait until walltime and cancel the task if needed
        // TODO: debug job kill on timeout
        /*KillerProcessArguments * killer_args = new KillerProcessArguments;
        killer_args->task = ptask;
        killer_args->walltime = *remaining_time;

        msg_process_t kill_process = MSG_process_create("killer", killer_process, killer_args, MSG_host_self());*/
=======
                                                    nb_res, allocation->hosts.data(),
                                                    computation_amount,
                                                    communication_amount, NULL);
>>>>>>> 5f99e694

        double timeBeforeExecute = MSG_get_clock();
        XBT_INFO("Executing task '%s'", MSG_task_get_name(ptask));
        msg_error_t err = MSG_parallel_task_execute_with_timeout(ptask, *remaining_time);
        *remaining_time = *remaining_time - (MSG_get_clock() - timeBeforeExecute);

        int ret = 1;
<<<<<<< HEAD
        if (err == MSG_OK){}
            //SIMIX_process_throw(kill_process, cancel_error, 0, "wake up");
        else if (err == MSG_TASK_CANCELED)
=======
        if (err == MSG_OK) {}
        else if (err == MSG_TIMEOUT)
>>>>>>> 5f99e694
            ret = 0;
        else
            xbt_die("A task execution had been stopped by an unhandled way (err = %d)", err);

        XBT_INFO("Task '%s' finished", MSG_task_get_name(ptask));
        MSG_task_destroy(ptask);
        return ret;
    }
    else if (profile->type == ProfileType::SEQUENCE)
    {
        xbt_die("Unhandled sequence profile type");
        SequenceProfileData * data = (SequenceProfileData *) profile->data;

        for (int i = 0; i < data->repeat; i++)
        {
            for (unsigned int j = 0; j < data->sequence.size(); j++)
            {
                if (execute_profile(context, data->sequence[j], allocation, remaining_time) == 0)
                    return 0;
            }
        }
        return 1;
    }
    else if (profile->type == ProfileType::DELAY)
    {
        DelayProfileData * data = (DelayProfileData *) profile->data;

        if (data->delay < *remaining_time)
        {
            XBT_INFO("Sleeping the whole task length");
            MSG_process_sleep(data->delay);
            XBT_INFO("Sleeping done");
            *remaining_time = *remaining_time - data->delay;
            return 1;
        }
        else
        {
            XBT_INFO("Sleeping until walltime");
            MSG_process_sleep(*remaining_time);
            XBT_INFO("Walltime reached");
            *remaining_time = 0;
            return 0;
        }
    }
    else if (profile->type == ProfileType::SMPI)
    {
        SmpiProfileData * data = (SmpiProfileData *) profile->data;

        for (int i = 0; i < nb_res; ++i)
        {
            char *str_instance_id = NULL;
            int ret = asprintf(&str_instance_id, "%d", job->number);
            xbt_assert(ret != -1, "asprintf failed (not enough memory?)");

            char *str_rank_id  = NULL;
            ret = asprintf(&str_rank_id, "%d", i);
            xbt_assert(ret != -1, "asprintf failed (not enough memory?)");

            char *str_pname = NULL;
            ret = asprintf(&str_pname, "%d_%d", job->number, i);
            xbt_assert(ret != -1, "asprintf failed (not enough memory?)");

            char **argv = xbt_new(char*, 5);
            argv[0] = xbt_strdup("1"); // Fonction_replay_label (can be ignored, for log only),
            argv[1] = str_instance_id; // Instance Id (application) job_id is used
            argv[2] = str_rank_id;     // Rank Id
            argv[3] = xbt_strdup((char*) data->trace_filenames[i].c_str());
            argv[4] = xbt_strdup("0"); //

            MSG_process_create_with_arguments(str_pname, smpi_replay_process, NULL, allocation->hosts[i], 5, argv );

            // todo: avoid memory leaks
            free(str_pname);
        }
        return 1;
    }

    if (profile->type == ProfileType::MSG_PARALLEL_HOMOGENEOUS_PFS0)
    {
        MsgParallelHomogeneousPFS0ProfileData * data = (MsgParallelHomogeneousPFS0ProfileData *)profile->data;

        double cpu = 0.0;
        double size = data->size;
        std::vector<msg_host_t> hosts_pfs0(allocation->hosts);

        // Add the pfs_machine
        hosts_pfs0.push_back((context->machines.pfs_machine())->host);

        nb_res = nb_res + 1;

        // These amounts are deallocated by SG
        double * computation_amount = xbt_new(double, nb_res);
        double * communication_amount = NULL;
        if(size != 0.0)
            communication_amount = xbt_new(double, nb_res*nb_res);


        // Let us fill the local computation and communication matrices
        int k = 0;
        for (int y = 0; y < nb_res; ++y)
        {
            computation_amount[y] = cpu;
            if(communication_amount != NULL) {
                for (int x = 0; x < nb_res; ++x)
                {
                    if ((x != nb_res-1) || (x == y))
                        communication_amount[k++] = 0;
                    else
                        communication_amount[k++] = size;
                }
            }
        }

        string task_name = "phg " + to_string(job->number) + "'" + job->profile + "'";
        XBT_INFO("Creating task '%s'", task_name.c_str());

        msg_task_t ptask = MSG_parallel_task_create(task_name.c_str(),
                                         nb_res, allocation->hosts.data(),
                                         computation_amount,
                                         communication_amount, NULL);

        double timeBeforeExecute = MSG_get_clock();
        XBT_INFO("Executing task '%s'", MSG_task_get_name(ptask));
        msg_error_t err = MSG_parallel_task_execute_with_timeout(ptask, *remaining_time);
        *remaining_time = *remaining_time - (MSG_get_clock() - timeBeforeExecute);

        int ret = 1;
        if (err == MSG_OK) {}
        else if (err == MSG_TIMEOUT)
            ret = 0;
        else
            xbt_die("A task execution had been stopped by an unhandled way (err = %d)", err);

        XBT_INFO("Task '%s' finished", MSG_task_get_name(ptask));
        MSG_task_destroy(ptask);
        return ret;
    }
    else
        xbt_die("Cannot execute job %d: the profile type '%s' is unknown", job->number, job->profile.c_str());

    return 0;
}

int execute_job_process(int argc, char *argv[])
{
    (void) argc;
    (void) argv;

    // Retrieving input parameters
    ExecuteJobProcessArguments * args = (ExecuteJobProcessArguments *) MSG_process_get_data(MSG_process_self());

    Workload * workload = args->context->workloads.at(args->allocation->job_id.workload_name);
    Job * job = workload->jobs->at(args->allocation->job_id.job_number);
    job->starting_time = MSG_get_clock();
    job->allocation = args->allocation->machine_ids;
    double remaining_time = (double)job->walltime;

    // If energy is enabled, let us compute the energy used by the machines before running the job
    if (args->context->energy_used)
    {
        job->consumed_energy = 0;

        for (auto it = job->allocation.elements_begin(); it != job->allocation.elements_end(); ++it)
        {
            int machine_id = *it;
            Machine * machine = args->context->machines[machine_id];
            job->consumed_energy += sg_host_get_consumed_energy(machine->host);
        }

        // Let's trace the consumed energy
        args->context->energy_tracer.add_job_start(MSG_get_clock(), job->number);
    }

    // Job computation
    args->context->machines.update_machines_on_job_run(job,
                                                       args->allocation->machine_ids,
                                                       args->context);
    if (execute_profile(args->context, job->profile, args->allocation, &remaining_time) == 1)
    {
        XBT_INFO("Job %d finished in time", job->number);
        job->state = JobState::JOB_STATE_COMPLETED_SUCCESSFULLY;
    }
    else
    {
        XBT_INFO("Job %d had been killed (walltime %lf reached", job->number, job->walltime);
        job->state = JobState::JOB_STATE_COMPLETED_KILLED;
        if (args->context->trace_schedule)
            args->context->paje_tracer.add_job_kill(job,
                                                    args->allocation->machine_ids,
                                                    MSG_get_clock(),
                                                    true);
    }

    args->context->machines.update_machines_on_job_end(job,
                                                       args->allocation->machine_ids,
                                                       args->context);
    job->runtime = (Rational)MSG_get_clock() - job->starting_time;
    xbt_assert(job->runtime > 0, "The execution of job '%s' resulted in a null execution time. "
               "This might be caused by MSG_clock() precision but also by a bad job profile.",
               job->id.c_str());

    // If energy is enabled, let us compute the energy used by the machines after running the job
    if (args->context->energy_used)
    {
        long double consumed_energy_before = job->consumed_energy;
        job->consumed_energy = 0;


        for (auto it = job->allocation.elements_begin(); it != job->allocation.elements_end(); ++it)
        {
            int machine_id = *it;
            Machine * machine = args->context->machines[machine_id];
            job->consumed_energy += sg_host_get_consumed_energy(machine->host);
        }

        // The consumed energy is the difference (consumed_energy_after_job - consumed_energy_before_job)
        job->consumed_energy = job->consumed_energy - consumed_energy_before;

        // Let's trace the consumed energy
        args->context->energy_tracer.add_job_end(MSG_get_clock(), job->number);
    }

    // Let us tell the server that the job completed
    JobCompletedMessage * message = new JobCompletedMessage;
    message->job_id = args->allocation->job_id;

    send_message("server", IPMessageType::JOB_COMPLETED, (void*)message);
    delete args->allocation;
    delete args;

    return 0;
}

int waiter_process(int argc, char *argv[])
{
    (void) argc;
    (void) argv;

    WaiterProcessArguments * args = (WaiterProcessArguments *) MSG_process_get_data(MSG_process_self());

    double curr_time = MSG_get_clock();

    if (curr_time < args->target_time)
    {
        double time_to_wait = args->target_time - curr_time;
        // Sometimes time_to_wait is so small that it does not affect MSG_process_sleep. The value of 1e-5 have been found on trial-error.
        if(time_to_wait < 1e-5)
            time_to_wait = 1e-5;
        XBT_INFO("Sleeping %g seconds to reach time %g", time_to_wait, args->target_time);
        MSG_process_sleep(time_to_wait);
        XBT_INFO("Sleeping done");
    }
    else
        XBT_INFO("Time %g is already reached, skipping sleep", args->target_time);

    send_message("server", IPMessageType::WAITING_DONE);
    delete args;

    return 0;
}<|MERGE_RESOLUTION|>--- conflicted
+++ resolved
@@ -20,7 +20,9 @@
    /* for(int index = 0; index < argc; index++)
         XBT_DEBUG("smpi_replay_process, arg %d = '%s'", index, argv[index]);*/
 
+    XBT_INFO("Launching smpi_replay_run");
     smpi_replay_run(&argc, &argv);
+    XBT_INFO("smpi_replay_run finished");
     return 0;
 }
 
@@ -68,24 +70,9 @@
         XBT_INFO("Creating task '%s'", task_name.c_str());
 
         msg_task_t ptask = MSG_parallel_task_create(task_name.c_str(),
-<<<<<<< HEAD
-                                         nb_res, allocation->hosts.data(),
-                                         computation_amount,
-                                         communication_amount, NULL);
-
-        // TODO: debug job kills on timeout
-
-        // Let's spawn a process which will wait until walltime and cancel the task if needed
-        /*KillerProcessArguments * killer_args = new KillerProcessArguments;
-        killer_args->task = ptask;
-        killer_args->walltime = *remaining_time;
-
-        msg_process_t kill_process = MSG_process_create("killer", killer_process, killer_args, MSG_host_self());*/
-=======
                                                     nb_res, allocation->hosts.data(),
                                                     computation_amount,
                                                     communication_amount, NULL);
->>>>>>> 5f99e694
 
         double timeBeforeExecute = MSG_get_clock();
         XBT_INFO("Executing task '%s'", MSG_task_get_name(ptask));
@@ -94,12 +81,7 @@
 
         int ret = 1;
         if (err == MSG_OK) {}
-<<<<<<< HEAD
-            //SIMIX_process_throw(kill_process, cancel_error, 0, "wake up");
-        else if (err == MSG_TASK_CANCELED)
-=======
         else if (err == MSG_TIMEOUT)
->>>>>>> 5f99e694
             ret = 0;
         else
             xbt_die("A task execution had been stopped by an unhandled way (err = %d)", err);
@@ -124,23 +106,9 @@
         XBT_INFO("Creating task '%s'", task_name.c_str());
 
         msg_task_t ptask = MSG_parallel_task_create(task_name.c_str(),
-<<<<<<< HEAD
-                                         nb_res, allocation->hosts.data(),
-                                         computation_amount,
-                                         communication_amount, NULL);
-
-        // Let's spawn a process which will wait until walltime and cancel the task if needed
-        // TODO: debug job kill on timeout
-        /*KillerProcessArguments * killer_args = new KillerProcessArguments;
-        killer_args->task = ptask;
-        killer_args->walltime = *remaining_time;
-
-        msg_process_t kill_process = MSG_process_create("killer", killer_process, killer_args, MSG_host_self());*/
-=======
                                                     nb_res, allocation->hosts.data(),
                                                     computation_amount,
                                                     communication_amount, NULL);
->>>>>>> 5f99e694
 
         double timeBeforeExecute = MSG_get_clock();
         XBT_INFO("Executing task '%s'", MSG_task_get_name(ptask));
@@ -148,14 +116,8 @@
         *remaining_time = *remaining_time - (MSG_get_clock() - timeBeforeExecute);
 
         int ret = 1;
-<<<<<<< HEAD
-        if (err == MSG_OK){}
-            //SIMIX_process_throw(kill_process, cancel_error, 0, "wake up");
-        else if (err == MSG_TASK_CANCELED)
-=======
         if (err == MSG_OK) {}
         else if (err == MSG_TIMEOUT)
->>>>>>> 5f99e694
             ret = 0;
         else
             xbt_die("A task execution had been stopped by an unhandled way (err = %d)", err);
@@ -299,6 +261,43 @@
     return 0;
 }
 
+int lite_execute_job_process(int argc, char *argv[])
+{
+    (void) argc;
+    (void) argv;
+
+    // Retrieving input parameters
+    ExecuteJobProcessArguments * args = (ExecuteJobProcessArguments *) MSG_process_get_data(MSG_process_self());
+
+    Job * job = args->context->workloads.job_at(args->allocation->job_id);
+    job->starting_time = MSG_get_clock();
+    job->allocation = args->allocation->machine_ids;
+    double remaining_time = (double) job->walltime;
+
+    // Job computation
+    args->context->machines.update_machines_on_job_run(job, args->allocation->machine_ids, args->context);
+    if (execute_profile(args->context, job->profile, args->allocation, &remaining_time) == 1)
+    {
+        XBT_INFO("Job %d finished in time", job->id);
+        job->state = JobState::JOB_STATE_COMPLETED_SUCCESSFULLY;
+    }
+    else
+    {
+        XBT_INFO("Job %d had been killed (walltime %lf reached", job->id, job->walltime);
+        job->state = JobState::JOB_STATE_COMPLETED_KILLED;
+        if (args->context->trace_schedule)
+            args->context->paje_tracer.add_job_kill(job, args->allocation->machine_ids, MSG_get_clock(), true);
+    }
+
+    args->context->machines.update_machines_on_job_end(job, args->allocation->machine_ids, args->context);
+    job->runtime = MSG_get_clock() - job->starting_time;
+
+    delete args->allocation;
+    delete args;
+
+    return 0;
+}
+
 int execute_job_process(int argc, char *argv[])
 {
     (void) argc;
@@ -353,6 +352,10 @@
                                                        args->allocation->machine_ids,
                                                        args->context);
     job->runtime = (Rational)MSG_get_clock() - job->starting_time;
+    // dirty hack, should be removed once SMPI works correctly
+    if (workload->profiles->at(job->profile)->type == ProfileType::SMPI)
+        job->runtime = max(job->runtime, Rational(1e-5));
+
     xbt_assert(job->runtime > 0, "The execution of job '%s' resulted in a null execution time. "
                "This might be caused by MSG_clock() precision but also by a bad job profile.",
                job->id.c_str());
