/**
 * @file workflow.cpp
 * @brief Contains workflow-related functions
 */

#include "workflow.hpp"

#include <fstream>
#include <streambuf>

#include "pugixml-1.7/pugixml.hpp"

#include "context.hpp"
#include "jobs.hpp"
#include "profiles.hpp"
#include "jobs_execution.hpp"

using namespace std;
using namespace pugi;

XBT_LOG_NEW_DEFAULT_CATEGORY(workflow, "workflow"); //!< Logging

Workflow::Workflow(const std::string & name)
{
    this->name = name;
}

Workflow::~Workflow()
{
    // delete name;   TOFIX
    name = nullptr;
    tasks.clear();
    sources.clear();
    sinks.clear();

}

void Workflow::load_from_xml(const std::string &xml_filename)
{
    XBT_INFO("Loading XML workflow '%s'...", xml_filename.c_str());
    // XML document creation
    xml_parse_result result = dax_tree.load_file(xml_filename.c_str());
    (void) result; // Silences unused warning

<<<<<<< HEAD
    xbt_assert(result, "Invalid XML file");
    
=======
>>>>>>> f587214c
    /*
    // Let's try to read the number of machines in the XML document
    xbt_assert(doc.HasMember("nb_res"), "Invalid XML file '%s': the 'nb_res' field is missing", xml_filename.c_str());
    const Value & nb_res_node = doc["nb_res"];
    xbt_assert(nb_res_node.IsInt(), "Invalid XML file '%s': the 'nb_res' field is not an integer", xml_filename.c_str());
    nb_machines = nb_res_node.GetInt();
    xbt_assert(nb_machines > 0, "Invalid XML file '%s': the value of the 'nb_res' field is invalid (%d)",
               xml_filename.c_str(), nb_machines);

    jobs->load_from_xml(doc, xml_filename);
    profiles->load_from_xml(doc, xml_filename);
    */
    XBT_INFO("XML workflow parsed sucessfully.");
    XBT_INFO("Checking workflow validity...");
    check_validity();
    XBT_INFO("Workflow seems to be valid.");
}


void Workflow::check_validity()
{
    // Likely not needed, so it doesn't do anything for now
    return;
}


Task::Task(const int num_procs, const double execution_time)
{
    this->num_procs = num_procs;
    this->execution_time = execution_time;
    this->batsim_job = nullptr;
}

Task::~Task()
{
    parents.clear();
    children.clear();
}


void Task::add_parent(Task parent)
{
  this->parents.push_back(&parent);
}


void Task::add_child(Task child)
{
  this->children.push_back(&child);
}

void Task::set_batsim_job(Job batsim_job)
{
  this->batsim_job = &batsim_job;

}


<|MERGE_RESOLUTION|>--- conflicted
+++ resolved
@@ -42,11 +42,8 @@
     xml_parse_result result = dax_tree.load_file(xml_filename.c_str());
     (void) result; // Silences unused warning
 
-<<<<<<< HEAD
     xbt_assert(result, "Invalid XML file");
     
-=======
->>>>>>> f587214c
     /*
     // Let's try to read the number of machines in the XML document
     xbt_assert(doc.HasMember("nb_res"), "Invalid XML file '%s': the 'nb_res' field is missing", xml_filename.c_str());
