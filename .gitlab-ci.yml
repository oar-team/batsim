--- conflicted
+++ resolved
@@ -114,25 +114,9 @@
   dependencies:
     - build_clang
 
-<<<<<<< HEAD
-test_version:
-  stage: test
-  script:
-    # Install Batsim
-    - cd /builds/batsim/batsim/build
-    - make install
-
-    # Checks that 'batsim --version' matches the latest batsim release
-    - cd /builds/batsim/batsim/
-    - tools/check_batsim_version.py
-  dependencies:
-    - build_clang
-
-=======
 ################################################################################
 # Deploy stage
 ################################################################################
->>>>>>> 4e7ccf45
 deploy_code_doc:
   stage: deploy
   script:
